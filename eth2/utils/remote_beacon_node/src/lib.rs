--- conflicted
+++ resolved
@@ -14,29 +14,18 @@
 use std::marker::PhantomData;
 use std::time::Duration;
 use types::{
-<<<<<<< HEAD
     Attestation, AttestationData, AttesterSlashing, BeaconBlock, BeaconState, CommitteeIndex,
-    Epoch, EthSpec, Fork, Hash256, ProposerSlashing, PublicKey, Signature, SignedAggregateAndProof,
-    SignedBeaconBlock, Slot,
-=======
-    Attestation, AttesterSlashing, BeaconBlock, BeaconState, CommitteeIndex, Epoch, EthSpec, Fork,
-    Hash256, ProposerSlashing, PublicKey, PublicKeyBytes, Signature, SignedBeaconBlock, Slot,
->>>>>>> 869b0621
+    Epoch, EthSpec, Fork, Hash256, ProposerSlashing, PublicKey, PublicKeyBytes, Signature,
+    SignedAggregateAndProof, SignedBeaconBlock, Slot,
 };
 use url::Url;
 
 pub use operation_pool::PersistedOperationPool;
 pub use proto_array_fork_choice::core::ProtoArray;
-<<<<<<< HEAD
 pub use rest_types::{
-    CanonicalHeadResponse, Committee, HeadBeaconBlock, ValidatorDutiesRequest, ValidatorDutyBytes,
-    ValidatorRequest, ValidatorResponse, ValidatorSubscription,
-=======
-pub use rest_api::{
     CanonicalHeadResponse, Committee, HeadBeaconBlock, IndividualVotesRequest,
-    IndividualVotesResponse, ValidatorDutiesRequest, ValidatorDuty, ValidatorRequest,
-    ValidatorResponse,
->>>>>>> 869b0621
+    IndividualVotesResponse, ValidatorDutiesRequest, ValidatorDutyBytes, ValidatorRequest,
+    ValidatorResponse, ValidatorSubscription,
 };
 
 // Setting a long timeout for debug ensures that crypto-heavy operations can still succeed.
