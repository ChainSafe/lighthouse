--- conflicted
+++ resolved
@@ -35,13 +35,8 @@
 pub const ENGINE_GET_PAYLOAD_V1: &str = "engine_getPayloadV1";
 pub const ENGINE_GET_PAYLOAD_TIMEOUT: Duration = Duration::from_secs(2);
 
-<<<<<<< HEAD
-pub const ENGINE_GET_BLOB_V1: &str = "engine_getBlobV1";
-pub const ENGINE_GET_BLOB_TIMEOUT: Duration = Duration::from_secs(2);
-=======
 pub const ENGINE_GET_BLOBS_BUNDLE_V1: &str = "engine_getBlobsBundleV1";
 pub const ENGINE_GET_BLOBS_BUNDLE_TIMEOUT: Duration = Duration::from_secs(2);
->>>>>>> 6f7d21c5
 
 pub const ENGINE_FORKCHOICE_UPDATED_V1: &str = "engine_forkchoiceUpdatedV1";
 pub const ENGINE_FORKCHOICE_UPDATED_TIMEOUT: Duration = Duration::from_secs(8);
@@ -673,17 +668,6 @@
         Ok(response.into())
     }
 
-<<<<<<< HEAD
-    pub async fn get_blob_v1<T: EthSpec>(
-        &self,
-        payload_id: PayloadId,
-        versioned_hash: ExecutionBlockHash,
-    ) -> Result<BlobDetailsV1, Error> {
-        let params = json!([JsonPayloadIdRequest::from(payload_id), versioned_hash]);
-
-        let response: BlobDetailsV1 = self
-            .rpc_request(ENGINE_GET_BLOB_V1, params, ENGINE_GET_BLOB_TIMEOUT)
-=======
     pub async fn get_blobs_bundle_v1<T: EthSpec>(
         &self,
         payload_id: PayloadId,
@@ -692,7 +676,6 @@
 
         let response: JsonBlobBundlesV1<T> = self
             .rpc_request(ENGINE_GET_BLOBS_BUNDLE_V1, params, ENGINE_GET_BLOBS_BUNDLE_TIMEOUT)
->>>>>>> 6f7d21c5
             .await?;
 
         Ok(response.into())
