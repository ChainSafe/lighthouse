use crate::attestation_verification::{
    batch_verify_aggregated_attestations, batch_verify_unaggregated_attestations,
    Error as AttestationError, VerifiedAggregatedAttestation, VerifiedAttestation,
    VerifiedUnaggregatedAttestation,
};
use crate::attester_cache::{AttesterCache, AttesterCacheKey};
use crate::beacon_block_streamer::{BeaconBlockStreamer, CheckEarlyAttesterCache};
use crate::beacon_proposer_cache::compute_proposer_duties_from_head;
use crate::beacon_proposer_cache::BeaconProposerCache;
use crate::blob_cache::BlobCache;
use crate::blob_verification::{self, AsBlock, BlobError, BlockWrapper, GossipVerifiedBlob};
use crate::block_times_cache::BlockTimesCache;
use crate::block_verification::POS_PANDA_BANNER;
use crate::block_verification::{
    check_block_is_finalized_checkpoint_or_descendant, check_block_relevancy, get_block_root,
    signature_verify_chain_segment, AvailableExecutedBlock, BlockError, BlockImportData,
    ExecutedBlock, ExecutionPendingBlock, GossipVerifiedBlock, IntoExecutionPendingBlock,
};
pub use crate::canonical_head::{CanonicalHead, CanonicalHeadRwLock};
use crate::chain_config::ChainConfig;
use crate::data_availability_checker::{
    Availability, AvailabilityCheckError, AvailableBlock, DataAvailabilityChecker,
};
use crate::early_attester_cache::EarlyAttesterCache;
use crate::errors::{BeaconChainError as Error, BlockProductionError};
use crate::eth1_chain::{Eth1Chain, Eth1ChainBackend};
use crate::eth1_finalization_cache::{Eth1FinalizationCache, Eth1FinalizationData};
use crate::events::ServerSentEventHandler;
use crate::execution_payload::{get_execution_payload, NotifyExecutionLayer, PreparePayloadHandle};
use crate::fork_choice_signal::{ForkChoiceSignalRx, ForkChoiceSignalTx, ForkChoiceWaitResult};
use crate::head_tracker::HeadTracker;
use crate::historical_blocks::HistoricalBlockError;
use crate::kzg_utils;
use crate::light_client_finality_update_verification::{
    Error as LightClientFinalityUpdateError, VerifiedLightClientFinalityUpdate,
};
use crate::light_client_optimistic_update_verification::{
    Error as LightClientOptimisticUpdateError, VerifiedLightClientOptimisticUpdate,
};
use crate::migrate::BackgroundMigrator;
use crate::naive_aggregation_pool::{
    AggregatedAttestationMap, Error as NaiveAggregationError, NaiveAggregationPool,
    SyncContributionAggregateMap,
};
use crate::observed_aggregates::{
    Error as AttestationObservationError, ObservedAggregateAttestations, ObservedSyncContributions,
};
use crate::observed_attesters::{
    ObservedAggregators, ObservedAttesters, ObservedSyncAggregators, ObservedSyncContributors,
};
use crate::observed_blob_sidecars::ObservedBlobSidecars;
use crate::observed_block_producers::ObservedBlockProducers;
use crate::observed_operations::{ObservationOutcome, ObservedOperations};
use crate::persisted_beacon_chain::{PersistedBeaconChain, DUMMY_CANONICAL_HEAD_BLOCK_ROOT};
use crate::persisted_fork_choice::PersistedForkChoice;
use crate::pre_finalization_cache::PreFinalizationBlockCache;
use crate::shuffling_cache::{BlockShufflingIds, ShufflingCache};
use crate::snapshot_cache::{BlockProductionPreState, SnapshotCache};
use crate::sync_committee_verification::{
    Error as SyncCommitteeError, VerifiedSyncCommitteeMessage, VerifiedSyncContribution,
};
use crate::timeout_rw_lock::TimeoutRwLock;
use crate::validator_monitor::{
    get_slot_delay_ms, timestamp_now, ValidatorMonitor,
    HISTORIC_EPOCHS as VALIDATOR_MONITOR_HISTORIC_EPOCHS,
};
use crate::validator_pubkey_cache::ValidatorPubkeyCache;
use crate::{metrics, BeaconChainError, BeaconForkChoiceStore, BeaconSnapshot, CachedHead};
use eth2::types::{EventKind, SseBlock, SseExtendedPayloadAttributes, SyncDuty};
use execution_layer::{
    BlockProposalContents, BuilderParams, ChainHealth, ExecutionLayer, FailedCondition,
    PayloadAttributes, PayloadStatus,
};
pub use fork_choice::CountUnrealized;
use fork_choice::{
    AttestationFromBlock, ExecutionStatus, ForkChoice, ForkchoiceUpdateParameters,
    InvalidationOperation, PayloadVerificationStatus, ResetPayloadStatuses,
};
use futures::channel::mpsc::Sender;
use itertools::process_results;
use itertools::Itertools;
use kzg::Kzg;
use operation_pool::{AttestationRef, OperationPool, PersistedOperationPool, ReceivedPreCapella};
use parking_lot::{Mutex, RwLock};
use proto_array::{DoNotReOrg, ProposerHeadError};
use safe_arith::SafeArith;
use slasher::Slasher;
use slog::{crit, debug, error, info, trace, warn, Logger};
use slot_clock::SlotClock;
use ssz::Encode;
use state_processing::{
    common::get_attesting_indices_from_state,
    per_block_processing,
    per_block_processing::{
        errors::AttestationValidationError, get_expected_withdrawals,
        verify_attestation_for_block_inclusion, VerifySignatures,
    },
    per_slot_processing,
    state_advance::{complete_state_advance, partial_state_advance},
    BlockSignatureStrategy, ConsensusContext, SigVerifiedOp, VerifyBlockRoot, VerifyOperation,
};
use std::borrow::Cow;
use std::cmp::Ordering;
use std::collections::HashMap;
use std::collections::HashSet;
use std::io::prelude::*;
use std::marker::PhantomData;
use std::sync::Arc;
use std::time::{Duration, Instant};
use store::iter::{BlockRootsIterator, ParentRootBlockIterator, StateRootsIterator};
use store::{
    DatabaseBlock, Error as DBError, HotColdDB, KeyValueStore, KeyValueStoreOp, StoreItem, StoreOp,
};
use task_executor::{ShutdownReason, TaskExecutor};
use tokio_stream::Stream;
use tree_hash::TreeHash;
use types::beacon_block_body::KzgCommitments;
use types::beacon_state::CloneConfig;
<<<<<<< HEAD
use types::blob_sidecar::{BlobIdentifier, BlobSidecarList, Blobs};
use types::consts::deneb::MIN_EPOCHS_FOR_BLOBS_SIDECARS_REQUESTS;
use types::consts::merge::INTERVALS_PER_SLOT;
=======
use types::consts::eip4844::MIN_EPOCHS_FOR_BLOBS_SIDECARS_REQUESTS;
>>>>>>> b2ccc822
use types::*;

pub type ForkChoiceError = fork_choice::Error<crate::ForkChoiceStoreError>;

/// Alias to appease clippy.
type HashBlockTuple<E> = (Hash256, BlockWrapper<E>);

/// The time-out before failure during an operation to take a read/write RwLock on the block
/// processing cache.
pub const BLOCK_PROCESSING_CACHE_LOCK_TIMEOUT: Duration = Duration::from_secs(1);
/// The time-out before failure during an operation to take a read/write RwLock on the
/// attestation cache.
pub const ATTESTATION_CACHE_LOCK_TIMEOUT: Duration = Duration::from_secs(1);

/// The time-out before failure during an operation to take a read/write RwLock on the
/// validator pubkey cache.
pub const VALIDATOR_PUBKEY_CACHE_LOCK_TIMEOUT: Duration = Duration::from_secs(1);

/// The timeout for the eth1 finalization cache
pub const ETH1_FINALIZATION_CACHE_LOCK_TIMEOUT: Duration = Duration::from_millis(200);

// These keys are all zero because they get stored in different columns, see `DBColumn` type.
pub const BEACON_CHAIN_DB_KEY: Hash256 = Hash256::zero();
pub const OP_POOL_DB_KEY: Hash256 = Hash256::zero();
pub const ETH1_CACHE_DB_KEY: Hash256 = Hash256::zero();
pub const FORK_CHOICE_DB_KEY: Hash256 = Hash256::zero();

/// Defines how old a block can be before it's no longer a candidate for the early attester cache.
const EARLY_ATTESTER_CACHE_HISTORIC_SLOTS: u64 = 4;

/// Defines a distance between the head block slot and the current slot.
///
/// If the head block is older than this value, don't bother preparing beacon proposers.
const PREPARE_PROPOSER_HISTORIC_EPOCHS: u64 = 4;

/// If the head is more than `MAX_PER_SLOT_FORK_CHOICE_DISTANCE` slots behind the wall-clock slot, DO NOT
/// run the per-slot tasks (primarily fork choice).
///
/// This prevents unnecessary work during sync.
///
/// The value is set to 256 since this would be just over one slot (12.8s) when syncing at
/// 20 slots/second. Having a single fork-choice run interrupt syncing would have very little
/// impact whilst having 8 epochs without a block is a comfortable grace period.
const MAX_PER_SLOT_FORK_CHOICE_DISTANCE: u64 = 256;

/// Reported to the user when the justified block has an invalid execution payload.
pub const INVALID_JUSTIFIED_PAYLOAD_SHUTDOWN_REASON: &str =
    "Justified block has an invalid execution payload.";

pub const INVALID_FINALIZED_MERGE_TRANSITION_BLOCK_SHUTDOWN_REASON: &str =
    "Finalized merge transition block is invalid.";

/// Defines the behaviour when a block/block-root for a skipped slot is requested.
pub enum WhenSlotSkipped {
    /// If the slot is a skip slot, return `None`.
    ///
    /// This is how the HTTP API behaves.
    None,
    /// If the slot it a skip slot, return the previous non-skipped block.
    ///
    /// This is generally how the specification behaves.
    Prev,
}

#[derive(Debug, PartialEq)]
pub enum AvailabilityProcessingStatus {
    PendingBlobs(Vec<BlobIdentifier>),
    PendingBlock(Hash256),
    Imported(Hash256),
}

//TODO(sean) using this in tests for now
impl TryInto<SignedBeaconBlockHash> for AvailabilityProcessingStatus {
    type Error = ();

    fn try_into(self) -> Result<SignedBeaconBlockHash, Self::Error> {
        match self {
            AvailabilityProcessingStatus::Imported(hash) => Ok(hash.into()),
            _ => Err(()),
        }
    }
}

impl TryInto<Hash256> for AvailabilityProcessingStatus {
    type Error = ();

    fn try_into(self) -> Result<Hash256, Self::Error> {
        match self {
            AvailabilityProcessingStatus::Imported(hash) => Ok(hash),
            _ => Err(()),
        }
    }
}

/// The result of a chain segment processing.
pub enum ChainSegmentResult<T: EthSpec> {
    /// Processing this chain segment finished successfully.
    Successful { imported_blocks: usize },
    /// There was an error processing this chain segment. Before the error, some blocks could
    /// have been imported.
    Failed {
        imported_blocks: usize,
        error: BlockError<T>,
    },
}

/// Configure the signature verification of produced blocks.
pub enum ProduceBlockVerification {
    VerifyRandao,
    NoVerification,
}

/// Payload attributes for which the `beacon_chain` crate is responsible.
pub struct PrePayloadAttributes {
    pub proposer_index: u64,
    pub prev_randao: Hash256,
    /// The parent block number is not part of the payload attributes sent to the EL, but *is*
    /// sent to builders via SSE.
    pub parent_block_number: u64,
}

/// Define whether a forkchoiceUpdate needs to be checked for an override (`Yes`) or has already
/// been checked (`AlreadyApplied`). It is safe to specify `Yes` even if re-orgs are disabled.
#[derive(Debug, Default, Clone, Copy, PartialEq, Eq)]
pub enum OverrideForkchoiceUpdate {
    #[default]
    Yes,
    AlreadyApplied,
}

/// The accepted clock drift for nodes gossiping blocks and attestations. See:
///
/// https://github.com/ethereum/eth2.0-specs/blob/v0.12.1/specs/phase0/p2p-interface.md#configuration
pub const MAXIMUM_GOSSIP_CLOCK_DISPARITY: Duration = Duration::from_millis(500);

#[derive(Debug, PartialEq)]
pub enum AttestationProcessingOutcome {
    Processed,
    EmptyAggregationBitfield,
    UnknownHeadBlock {
        beacon_block_root: Hash256,
    },
    /// The attestation is attesting to a state that is later than itself. (Viz., attesting to the
    /// future).
    AttestsToFutureBlock {
        block: Slot,
        attestation: Slot,
    },
    /// The slot is finalized, no need to import.
    FinalizedSlot {
        attestation: Slot,
        finalized: Slot,
    },
    FutureEpoch {
        attestation_epoch: Epoch,
        current_epoch: Epoch,
    },
    PastEpoch {
        attestation_epoch: Epoch,
        current_epoch: Epoch,
    },
    BadTargetEpoch,
    UnknownTargetRoot(Hash256),
    InvalidSignature,
    NoCommitteeForSlotAndIndex {
        slot: Slot,
        index: CommitteeIndex,
    },
    Invalid(AttestationValidationError),
}

/// Defines how a `BeaconState` should be "skipped" through skip-slots.
pub enum StateSkipConfig {
    /// Calculate the state root during each skip slot, producing a fully-valid `BeaconState`.
    WithStateRoots,
    /// Don't calculate the state root at each slot, instead just use the zero hash. This is orders
    /// of magnitude faster, however it produces a partially invalid state.
    ///
    /// This state is useful for operations that don't use the state roots; e.g., for calculating
    /// the shuffling.
    WithoutStateRoots,
}

pub trait BeaconChainTypes: Send + Sync + 'static {
    type HotStore: store::ItemStore<Self::EthSpec>;
    type ColdStore: store::ItemStore<Self::EthSpec>;
    type SlotClock: slot_clock::SlotClock;
    type Eth1Chain: Eth1ChainBackend<Self::EthSpec>;
    type EthSpec: types::EthSpec;
}

/// Used internally to split block production into discrete functions.
struct PartialBeaconBlock<E: EthSpec, Payload: AbstractExecPayload<E>> {
    state: BeaconState<E>,
    slot: Slot,
    proposer_index: u64,
    parent_root: Hash256,
    randao_reveal: Signature,
    eth1_data: Eth1Data,
    graffiti: Graffiti,
    proposer_slashings: Vec<ProposerSlashing>,
    attester_slashings: Vec<AttesterSlashing<E>>,
    attestations: Vec<Attestation<E>>,
    deposits: Vec<Deposit>,
    voluntary_exits: Vec<SignedVoluntaryExit>,
    sync_aggregate: Option<SyncAggregate<E>>,
    prepare_payload_handle: Option<PreparePayloadHandle<E, Payload>>,
    bls_to_execution_changes: Vec<SignedBlsToExecutionChange>,
}

pub type BeaconForkChoice<T> = ForkChoice<
    BeaconForkChoiceStore<
        <T as BeaconChainTypes>::EthSpec,
        <T as BeaconChainTypes>::HotStore,
        <T as BeaconChainTypes>::ColdStore,
    >,
    <T as BeaconChainTypes>::EthSpec,
>;

pub type BeaconStore<T> = Arc<
    HotColdDB<
        <T as BeaconChainTypes>::EthSpec,
        <T as BeaconChainTypes>::HotStore,
        <T as BeaconChainTypes>::ColdStore,
    >,
>;

/// Represents the "Beacon Chain" component of Ethereum 2.0. Allows import of blocks and block
/// operations and chooses a canonical head.
pub struct BeaconChain<T: BeaconChainTypes> {
    pub spec: ChainSpec,
    /// Configuration for `BeaconChain` runtime behaviour.
    pub config: ChainConfig,
    /// Persistent storage for blocks, states, etc. Typically an on-disk store, such as LevelDB.
    pub store: BeaconStore<T>,
    /// Used for spawning async and blocking tasks.
    pub task_executor: TaskExecutor,
    /// Database migrator for running background maintenance on the store.
    pub store_migrator: BackgroundMigrator<T::EthSpec, T::HotStore, T::ColdStore>,
    /// Reports the current slot, typically based upon the system clock.
    pub slot_clock: T::SlotClock,
    /// Stores all operations (e.g., `Attestation`, `Deposit`, etc) that are candidates for
    /// inclusion in a block.
    pub op_pool: OperationPool<T::EthSpec>,
    /// A pool of attestations dedicated to the "naive aggregation strategy" defined in the eth2
    /// specs.
    ///
    /// This pool accepts `Attestation` objects that only have one aggregation bit set and provides
    /// a method to get an aggregated `Attestation` for some `AttestationData`.
    pub naive_aggregation_pool: RwLock<NaiveAggregationPool<AggregatedAttestationMap<T::EthSpec>>>,
    /// A pool of `SyncCommitteeContribution` dedicated to the "naive aggregation strategy" defined in the eth2
    /// specs.
    ///
    /// This pool accepts `SyncCommitteeContribution` objects that only have one aggregation bit set and provides
    /// a method to get an aggregated `SyncCommitteeContribution` for some `SyncCommitteeContributionData`.
    pub naive_sync_aggregation_pool:
        RwLock<NaiveAggregationPool<SyncContributionAggregateMap<T::EthSpec>>>,
    /// Contains a store of attestations which have been observed by the beacon chain.
    pub(crate) observed_attestations: RwLock<ObservedAggregateAttestations<T::EthSpec>>,
    /// Contains a store of sync contributions which have been observed by the beacon chain.
    pub(crate) observed_sync_contributions: RwLock<ObservedSyncContributions<T::EthSpec>>,
    /// Maintains a record of which validators have been seen to publish gossip attestations in
    /// recent epochs.
    pub observed_gossip_attesters: RwLock<ObservedAttesters<T::EthSpec>>,
    /// Maintains a record of which validators have been seen to have attestations included in
    /// blocks in recent epochs.
    pub observed_block_attesters: RwLock<ObservedAttesters<T::EthSpec>>,
    /// Maintains a record of which validators have been seen sending sync messages in recent epochs.
    pub(crate) observed_sync_contributors: RwLock<ObservedSyncContributors<T::EthSpec>>,
    /// Maintains a record of which validators have been seen to create `SignedAggregateAndProofs`
    /// in recent epochs.
    pub observed_aggregators: RwLock<ObservedAggregators<T::EthSpec>>,
    /// Maintains a record of which validators have been seen to create `SignedContributionAndProofs`
    /// in recent epochs.
    pub(crate) observed_sync_aggregators: RwLock<ObservedSyncAggregators<T::EthSpec>>,
    /// Maintains a record of which validators have proposed blocks for each slot.
<<<<<<< HEAD
    pub(crate) observed_block_producers: RwLock<ObservedBlockProducers<T::EthSpec>>,
    /// Maintains a record of blob sidecars seen over the gossip network.
    pub(crate) observed_blob_sidecars: RwLock<ObservedBlobSidecars<T::EthSpec>>,
=======
    pub observed_block_producers: RwLock<ObservedBlockProducers<T::EthSpec>>,
>>>>>>> b2ccc822
    /// Maintains a record of which validators have submitted voluntary exits.
    pub(crate) observed_voluntary_exits: Mutex<ObservedOperations<SignedVoluntaryExit, T::EthSpec>>,
    /// Maintains a record of which validators we've seen proposer slashings for.
    pub(crate) observed_proposer_slashings: Mutex<ObservedOperations<ProposerSlashing, T::EthSpec>>,
    /// Maintains a record of which validators we've seen attester slashings for.
    pub(crate) observed_attester_slashings:
        Mutex<ObservedOperations<AttesterSlashing<T::EthSpec>, T::EthSpec>>,
    /// Maintains a record of which validators we've seen BLS to execution changes for.
    pub(crate) observed_bls_to_execution_changes:
        Mutex<ObservedOperations<SignedBlsToExecutionChange, T::EthSpec>>,
    /// The most recently validated light client finality update received on gossip.
    pub latest_seen_finality_update: Mutex<Option<LightClientFinalityUpdate<T::EthSpec>>>,
    /// The most recently validated light client optimistic update received on gossip.
    pub latest_seen_optimistic_update: Mutex<Option<LightClientOptimisticUpdate<T::EthSpec>>>,
    /// Provides information from the Ethereum 1 (PoW) chain.
    pub eth1_chain: Option<Eth1Chain<T::Eth1Chain, T::EthSpec>>,
    /// Interfaces with the execution client.
    pub execution_layer: Option<ExecutionLayer<T::EthSpec>>,
    /// Stores information about the canonical head and finalized/justified checkpoints of the
    /// chain. Also contains the fork choice struct, for computing the canonical head.
    pub canonical_head: CanonicalHead<T>,
    /// The root of the genesis block.
    pub genesis_block_root: Hash256,
    /// The root of the genesis state.
    pub genesis_state_root: Hash256,
    /// The root of the list of genesis validators, used during syncing.
    pub genesis_validators_root: Hash256,
    /// Transmitter used to indicate that slot-start fork choice has completed running.
    pub fork_choice_signal_tx: Option<ForkChoiceSignalTx>,
    /// Receiver used by block production to wait on slot-start fork choice.
    pub fork_choice_signal_rx: Option<ForkChoiceSignalRx>,
    /// The genesis time of this `BeaconChain` (seconds since UNIX epoch).
    pub genesis_time: u64,
    /// A handler for events generated by the beacon chain. This is only initialized when the
    /// HTTP server is enabled.
    pub event_handler: Option<ServerSentEventHandler<T::EthSpec>>,
    /// Used to track the heads of the beacon chain.
    pub(crate) head_tracker: Arc<HeadTracker>,
    /// A cache dedicated to block processing.
    pub(crate) snapshot_cache: TimeoutRwLock<SnapshotCache<T::EthSpec>>,
    /// Caches the attester shuffling for a given epoch and shuffling key root.
    pub shuffling_cache: TimeoutRwLock<ShufflingCache>,
    /// A cache of eth1 deposit data at epoch boundaries for deposit finalization
    pub eth1_finalization_cache: TimeoutRwLock<Eth1FinalizationCache>,
    /// Caches the beacon block proposer shuffling for a given epoch and shuffling key root.
    pub beacon_proposer_cache: Mutex<BeaconProposerCache>,
    /// Caches a map of `validator_index -> validator_pubkey`.
    pub(crate) validator_pubkey_cache: TimeoutRwLock<ValidatorPubkeyCache<T>>,
    /// A cache used when producing attestations.
    pub(crate) attester_cache: Arc<AttesterCache>,
    /// A cache used when producing attestations whilst the head block is still being imported.
    pub early_attester_cache: EarlyAttesterCache<T::EthSpec>,
    /// A cache used to keep track of various block timings.
    pub block_times_cache: Arc<RwLock<BlockTimesCache>>,
    /// A cache used to track pre-finalization block roots for quick rejection.
    pub pre_finalization_block_cache: PreFinalizationBlockCache,
    /// Sender given to tasks, so that if they encounter a state in which execution cannot
    /// continue they can request that everything shuts down.
    pub shutdown_sender: Sender<ShutdownReason>,
    /// Logging to CLI, etc.
    pub(crate) log: Logger,
    /// Arbitrary bytes included in the blocks.
    pub(crate) graffiti: Graffiti,
    /// Optional slasher.
    pub slasher: Option<Arc<Slasher<T::EthSpec>>>,
    /// Provides monitoring of a set of explicitly defined validators.
    pub validator_monitor: RwLock<ValidatorMonitor<T::EthSpec>>,
    pub proposal_blob_cache: BlobCache<T::EthSpec>,
    pub data_availability_checker: DataAvailabilityChecker<T::EthSpec, T::SlotClock>,
    pub kzg: Option<Arc<Kzg>>,
}

type BeaconBlockAndState<T, Payload> = (BeaconBlock<T, Payload>, BeaconState<T>);

impl<T: BeaconChainTypes> BeaconChain<T> {
    /// Checks if a block is finalized.
    /// The finalization check is done with the block slot. The block root is used to verify that
    /// the finalized slot is in the canonical chain.
    pub fn is_finalized_block(
        &self,
        block_root: &Hash256,
        block_slot: Slot,
    ) -> Result<bool, Error> {
        let finalized_slot = self
            .canonical_head
            .cached_head()
            .finalized_checkpoint()
            .epoch
            .start_slot(T::EthSpec::slots_per_epoch());
        let is_canonical = self
            .block_root_at_slot(block_slot, WhenSlotSkipped::None)?
            .map_or(false, |canonical_root| block_root == &canonical_root);
        Ok(block_slot <= finalized_slot && is_canonical)
    }

    /// Checks if a state is finalized.
    /// The finalization check is done with the slot. The state root is used to verify that
    /// the finalized state is in the canonical chain.
    pub fn is_finalized_state(
        &self,
        state_root: &Hash256,
        state_slot: Slot,
    ) -> Result<bool, Error> {
        let finalized_slot = self
            .canonical_head
            .cached_head()
            .finalized_checkpoint()
            .epoch
            .start_slot(T::EthSpec::slots_per_epoch());
        let is_canonical = self
            .state_root_at_slot(state_slot)?
            .map_or(false, |canonical_root| state_root == &canonical_root);
        Ok(state_slot <= finalized_slot && is_canonical)
    }

    /// Persists the head tracker and fork choice.
    ///
    /// We do it atomically even though no guarantees need to be made about blocks from
    /// the head tracker also being present in fork choice.
    pub fn persist_head_and_fork_choice(&self) -> Result<(), Error> {
        let mut batch = vec![];

        let _head_timer = metrics::start_timer(&metrics::PERSIST_HEAD);
        batch.push(self.persist_head_in_batch());

        let _fork_choice_timer = metrics::start_timer(&metrics::PERSIST_FORK_CHOICE);
        batch.push(self.persist_fork_choice_in_batch());

        self.store.hot_db.do_atomically(batch)?;

        Ok(())
    }

    /// Return a `PersistedBeaconChain` without reference to a `BeaconChain`.
    pub fn make_persisted_head(
        genesis_block_root: Hash256,
        head_tracker: &HeadTracker,
    ) -> PersistedBeaconChain {
        PersistedBeaconChain {
            _canonical_head_block_root: DUMMY_CANONICAL_HEAD_BLOCK_ROOT,
            genesis_block_root,
            ssz_head_tracker: head_tracker.to_ssz_container(),
        }
    }

    /// Return a database operation for writing the beacon chain head to disk.
    pub fn persist_head_in_batch(&self) -> KeyValueStoreOp {
        Self::persist_head_in_batch_standalone(self.genesis_block_root, &self.head_tracker)
    }

    pub fn persist_head_in_batch_standalone(
        genesis_block_root: Hash256,
        head_tracker: &HeadTracker,
    ) -> KeyValueStoreOp {
        Self::make_persisted_head(genesis_block_root, head_tracker)
            .as_kv_store_op(BEACON_CHAIN_DB_KEY)
    }

    /// Load fork choice from disk, returning `None` if it isn't found.
    pub fn load_fork_choice(
        store: BeaconStore<T>,
        reset_payload_statuses: ResetPayloadStatuses,
        spec: &ChainSpec,
        log: &Logger,
    ) -> Result<Option<BeaconForkChoice<T>>, Error> {
        let persisted_fork_choice =
            match store.get_item::<PersistedForkChoice>(&FORK_CHOICE_DB_KEY)? {
                Some(fc) => fc,
                None => return Ok(None),
            };

        let fc_store =
            BeaconForkChoiceStore::from_persisted(persisted_fork_choice.fork_choice_store, store)?;

        Ok(Some(ForkChoice::from_persisted(
            persisted_fork_choice.fork_choice,
            reset_payload_statuses,
            fc_store,
            spec,
            log,
        )?))
    }

    /// Persists `self.op_pool` to disk.
    ///
    /// ## Notes
    ///
    /// This operation is typically slow and causes a lot of allocations. It should be used
    /// sparingly.
    pub fn persist_op_pool(&self) -> Result<(), Error> {
        let _timer = metrics::start_timer(&metrics::PERSIST_OP_POOL);

        self.store.put_item(
            &OP_POOL_DB_KEY,
            &PersistedOperationPool::from_operation_pool(&self.op_pool),
        )?;

        Ok(())
    }

    /// Persists `self.eth1_chain` and its caches to disk.
    pub fn persist_eth1_cache(&self) -> Result<(), Error> {
        let _timer = metrics::start_timer(&metrics::PERSIST_OP_POOL);

        if let Some(eth1_chain) = self.eth1_chain.as_ref() {
            self.store
                .put_item(&ETH1_CACHE_DB_KEY, &eth1_chain.as_ssz_container())?;
        }

        Ok(())
    }

    /// Returns the slot _right now_ according to `self.slot_clock`. Returns `Err` if the slot is
    /// unavailable.
    ///
    /// The slot might be unavailable due to an error with the system clock, or if the present time
    /// is before genesis (i.e., a negative slot).
    pub fn slot(&self) -> Result<Slot, Error> {
        self.slot_clock.now().ok_or(Error::UnableToReadSlot)
    }

    /// Returns the epoch _right now_ according to `self.slot_clock`. Returns `Err` if the epoch is
    /// unavailable.
    ///
    /// The epoch might be unavailable due to an error with the system clock, or if the present time
    /// is before genesis (i.e., a negative epoch).
    pub fn epoch(&self) -> Result<Epoch, Error> {
        self.slot()
            .map(|slot| slot.epoch(T::EthSpec::slots_per_epoch()))
    }

    /// Iterates across all `(block_root, slot)` pairs from `start_slot`
    /// to the head of the chain (inclusive).
    ///
    /// ## Notes
    ///
    /// - `slot` always increases by `1`.
    /// - Skipped slots contain the root of the closest prior
    ///     non-skipped slot (identical to the way they are stored in `state.block_roots`).
    /// - Iterator returns `(Hash256, Slot)`.
    ///
    /// Will return a `BlockOutOfRange` error if the requested start slot is before the period of
    /// history for which we have blocks stored. See `get_oldest_block_slot`.
    pub fn forwards_iter_block_roots(
        &self,
        start_slot: Slot,
    ) -> Result<impl Iterator<Item = Result<(Hash256, Slot), Error>> + '_, Error> {
        let oldest_block_slot = self.store.get_oldest_block_slot();
        if start_slot < oldest_block_slot {
            return Err(Error::HistoricalBlockError(
                HistoricalBlockError::BlockOutOfRange {
                    slot: start_slot,
                    oldest_block_slot,
                },
            ));
        }

        let local_head = self.head_snapshot();

        let iter = self.store.forwards_block_roots_iterator(
            start_slot,
            local_head.beacon_state.clone_with(CloneConfig::none()),
            local_head.beacon_block_root,
            &self.spec,
        )?;

        Ok(iter.map(|result| result.map_err(Into::into)))
    }

    /// Even more efficient variant of `forwards_iter_block_roots` that will avoid cloning the head
    /// state if it isn't required for the requested range of blocks.
    /// The range [start_slot, end_slot] is inclusive (ie `start_slot <= end_slot`)
    pub fn forwards_iter_block_roots_until(
        &self,
        start_slot: Slot,
        end_slot: Slot,
    ) -> Result<impl Iterator<Item = Result<(Hash256, Slot), Error>> + '_, Error> {
        let oldest_block_slot = self.store.get_oldest_block_slot();
        if start_slot < oldest_block_slot {
            return Err(Error::HistoricalBlockError(
                HistoricalBlockError::BlockOutOfRange {
                    slot: start_slot,
                    oldest_block_slot,
                },
            ));
        }

        self.with_head(move |head| {
            let iter = self.store.forwards_block_roots_iterator_until(
                start_slot,
                end_slot,
                || {
                    Ok((
                        head.beacon_state.clone_with_only_committee_caches(),
                        head.beacon_block_root,
                    ))
                },
                &self.spec,
            )?;
            Ok(iter
                .map(|result| result.map_err(Into::into))
                .take_while(move |result| {
                    result.as_ref().map_or(true, |(_, slot)| *slot <= end_slot)
                }))
        })
    }

    /// Traverse backwards from `block_root` to find the block roots of its ancestors.
    ///
    /// ## Notes
    ///
    /// - `slot` always decreases by `1`.
    /// - Skipped slots contain the root of the closest prior
    ///     non-skipped slot (identical to the way they are stored in `state.block_roots`) .
    /// - Iterator returns `(Hash256, Slot)`.
    /// - The provided `block_root` is included as the first item in the iterator.
    pub fn rev_iter_block_roots_from(
        &self,
        block_root: Hash256,
    ) -> Result<impl Iterator<Item = Result<(Hash256, Slot), Error>> + '_, Error> {
        let block = self
            .get_blinded_block(&block_root)?
            .ok_or(Error::MissingBeaconBlock(block_root))?;
        let state = self
            .get_state(&block.state_root(), Some(block.slot()))?
            .ok_or_else(|| Error::MissingBeaconState(block.state_root()))?;
        let iter = BlockRootsIterator::owned(&self.store, state);
        Ok(std::iter::once(Ok((block_root, block.slot())))
            .chain(iter)
            .map(|result| result.map_err(|e| e.into())))
    }

    /// Iterates backwards across all `(state_root, slot)` pairs starting from
    /// an arbitrary `BeaconState` to the earliest reachable ancestor (may or may not be genesis).
    ///
    /// ## Notes
    ///
    /// - `slot` always decreases by `1`.
    /// - Iterator returns `(Hash256, Slot)`.
    /// - As this iterator starts at the `head` of the chain (viz., the best block), the first slot
    ///     returned may be earlier than the wall-clock slot.
    pub fn rev_iter_state_roots_from<'a>(
        &'a self,
        state_root: Hash256,
        state: &'a BeaconState<T::EthSpec>,
    ) -> impl Iterator<Item = Result<(Hash256, Slot), Error>> + 'a {
        std::iter::once(Ok((state_root, state.slot())))
            .chain(StateRootsIterator::new(&self.store, state))
            .map(|result| result.map_err(Into::into))
    }

    /// Iterates across all `(state_root, slot)` pairs from `start_slot`
    /// to the head of the chain (inclusive).
    ///
    /// ## Notes
    ///
    /// - `slot` always increases by `1`.
    /// - Iterator returns `(Hash256, Slot)`.
    pub fn forwards_iter_state_roots(
        &self,
        start_slot: Slot,
    ) -> Result<impl Iterator<Item = Result<(Hash256, Slot), Error>> + '_, Error> {
        let local_head = self.head_snapshot();

        let iter = self.store.forwards_state_roots_iterator(
            start_slot,
            local_head.beacon_state_root(),
            local_head.beacon_state.clone_with(CloneConfig::none()),
            &self.spec,
        )?;

        Ok(iter.map(|result| result.map_err(Into::into)))
    }

    /// Super-efficient forwards state roots iterator that avoids cloning the head if the state
    /// roots lie entirely within the freezer database.
    ///
    /// The iterator returned will include roots for `start_slot..=end_slot`, i.e.  it
    /// is endpoint inclusive.
    pub fn forwards_iter_state_roots_until(
        &self,
        start_slot: Slot,
        end_slot: Slot,
    ) -> Result<impl Iterator<Item = Result<(Hash256, Slot), Error>> + '_, Error> {
        self.with_head(move |head| {
            let iter = self.store.forwards_state_roots_iterator_until(
                start_slot,
                end_slot,
                || {
                    Ok((
                        head.beacon_state.clone_with_only_committee_caches(),
                        head.beacon_state_root(),
                    ))
                },
                &self.spec,
            )?;
            Ok(iter
                .map(|result| result.map_err(Into::into))
                .take_while(move |result| {
                    result.as_ref().map_or(true, |(_, slot)| *slot <= end_slot)
                }))
        })
    }

    /// Returns the block at the given slot, if any. Only returns blocks in the canonical chain.
    ///
    /// Use the `skips` parameter to define the behaviour when `request_slot` is a skipped slot.
    ///
    /// ## Errors
    ///
    /// May return a database error.
    pub fn block_at_slot(
        &self,
        request_slot: Slot,
        skips: WhenSlotSkipped,
    ) -> Result<Option<SignedBlindedBeaconBlock<T::EthSpec>>, Error> {
        let root = self.block_root_at_slot(request_slot, skips)?;

        if let Some(block_root) = root {
            Ok(self.store.get_blinded_block(&block_root)?)
        } else {
            Ok(None)
        }
    }

    /// Returns the state root at the given slot, if any. Only returns state roots in the canonical chain.
    ///
    /// ## Errors
    ///
    /// May return a database error.
    pub fn state_root_at_slot(&self, request_slot: Slot) -> Result<Option<Hash256>, Error> {
        if request_slot > self.slot()? {
            return Ok(None);
        } else if request_slot == self.spec.genesis_slot {
            return Ok(Some(self.genesis_state_root));
        }

        // Check limits w.r.t historic state bounds.
        let (historic_lower_limit, historic_upper_limit) = self.store.get_historic_state_limits();
        if request_slot > historic_lower_limit && request_slot < historic_upper_limit {
            return Ok(None);
        }

        // Try an optimized path of reading the root directly from the head state.
        let fast_lookup: Option<Hash256> = self.with_head(|head| {
            if head.beacon_block.slot() <= request_slot {
                // Return the head state root if all slots between the request and the head are skipped.
                Ok(Some(head.beacon_state_root()))
            } else if let Ok(root) = head.beacon_state.get_state_root(request_slot) {
                // Return the root if it's easily accessible from the head state.
                Ok(Some(*root))
            } else {
                // Fast lookup is not possible.
                Ok::<_, Error>(None)
            }
        })?;

        if let Some(root) = fast_lookup {
            return Ok(Some(root));
        }

        process_results(
            self.forwards_iter_state_roots_until(request_slot, request_slot)?,
            |mut iter| {
                if let Some((root, slot)) = iter.next() {
                    if slot == request_slot {
                        Ok(Some(root))
                    } else {
                        // Sanity check.
                        Err(Error::InconsistentForwardsIter { request_slot, slot })
                    }
                } else {
                    Ok(None)
                }
            },
        )?
    }

    /// Returns the block root at the given slot, if any. Only returns roots in the canonical chain.
    ///
    /// ## Notes
    ///
    /// - Use the `skips` parameter to define the behaviour when `request_slot` is a skipped slot.
    /// - Returns `Ok(None)` for any slot higher than the current wall-clock slot, or less than
    ///   the oldest known block slot.
    pub fn block_root_at_slot(
        &self,
        request_slot: Slot,
        skips: WhenSlotSkipped,
    ) -> Result<Option<Hash256>, Error> {
        match skips {
            WhenSlotSkipped::None => self.block_root_at_slot_skips_none(request_slot),
            WhenSlotSkipped::Prev => self.block_root_at_slot_skips_prev(request_slot),
        }
        .or_else(|e| match e {
            Error::HistoricalBlockError(_) => Ok(None),
            e => Err(e),
        })
    }

    /// Returns the block root at the given slot, if any. Only returns roots in the canonical chain.
    ///
    /// ## Notes
    ///
    /// - Returns `Ok(None)` if the given `Slot` was skipped.
    /// - Returns `Ok(None)` for any slot higher than the current wall-clock slot.
    ///
    /// ## Errors
    ///
    /// May return a database error.
    fn block_root_at_slot_skips_none(&self, request_slot: Slot) -> Result<Option<Hash256>, Error> {
        if request_slot > self.slot()? {
            return Ok(None);
        } else if request_slot == self.spec.genesis_slot {
            return Ok(Some(self.genesis_block_root));
        }

        let prev_slot = request_slot.saturating_sub(1_u64);

        // Try an optimized path of reading the root directly from the head state.
        let fast_lookup: Option<Option<Hash256>> = self.with_head(|head| {
            let state = &head.beacon_state;

            // Try find the root for the `request_slot`.
            let request_root_opt = match state.slot().cmp(&request_slot) {
                // It's always a skip slot if the head is less than the request slot, return early.
                Ordering::Less => return Ok(Some(None)),
                // The request slot is the head slot.
                Ordering::Equal => Some(head.beacon_block_root),
                // Try find the request slot in the state.
                Ordering::Greater => state.get_block_root(request_slot).ok().copied(),
            };

            if let Some(request_root) = request_root_opt {
                if let Ok(prev_root) = state.get_block_root(prev_slot) {
                    return Ok(Some((*prev_root != request_root).then_some(request_root)));
                }
            }

            // Fast lookup is not possible.
            Ok::<_, Error>(None)
        })?;
        if let Some(root_opt) = fast_lookup {
            return Ok(root_opt);
        }

        if let Some(((prev_root, _), (curr_root, curr_slot))) = process_results(
            self.forwards_iter_block_roots_until(prev_slot, request_slot)?,
            |iter| iter.tuple_windows().next(),
        )? {
            // Sanity check.
            if curr_slot != request_slot {
                return Err(Error::InconsistentForwardsIter {
                    request_slot,
                    slot: curr_slot,
                });
            }
            Ok((curr_root != prev_root).then_some(curr_root))
        } else {
            Ok(None)
        }
    }

    /// Returns the block root at the given slot, if any. Only returns roots in the canonical chain.
    ///
    /// ## Notes
    ///
    /// - Returns the root at the previous non-skipped slot if the given `Slot` was skipped.
    /// - Returns `Ok(None)` for any slot higher than the current wall-clock slot.
    ///
    /// ## Errors
    ///
    /// May return a database error.
    fn block_root_at_slot_skips_prev(&self, request_slot: Slot) -> Result<Option<Hash256>, Error> {
        if request_slot > self.slot()? {
            return Ok(None);
        } else if request_slot == self.spec.genesis_slot {
            return Ok(Some(self.genesis_block_root));
        }

        // Try an optimized path of reading the root directly from the head state.
        let fast_lookup: Option<Hash256> = self.with_head(|head| {
            if head.beacon_block.slot() <= request_slot {
                // Return the head root if all slots between the request and the head are skipped.
                Ok(Some(head.beacon_block_root))
            } else if let Ok(root) = head.beacon_state.get_block_root(request_slot) {
                // Return the root if it's easily accessible from the head state.
                Ok(Some(*root))
            } else {
                // Fast lookup is not possible.
                Ok::<_, Error>(None)
            }
        })?;
        if let Some(root) = fast_lookup {
            return Ok(Some(root));
        }

        process_results(
            self.forwards_iter_block_roots_until(request_slot, request_slot)?,
            |mut iter| {
                if let Some((root, slot)) = iter.next() {
                    if slot == request_slot {
                        Ok(Some(root))
                    } else {
                        // Sanity check.
                        Err(Error::InconsistentForwardsIter { request_slot, slot })
                    }
                } else {
                    Ok(None)
                }
            },
        )?
    }

    /// Returns the block at the given root, if any.
    ///
    /// Will also check the early attester cache for the block. Because of this, there's no
    /// guarantee that a block returned from this function has a `BeaconState` available in
    /// `self.store`. The expected use for this function is *only* for returning blocks requested
    /// from P2P peers.
    ///
    /// ## Errors
    ///
    /// May return a database error.
    pub fn get_blocks_checking_early_attester_cache(
        self: &Arc<Self>,
        block_roots: Vec<Hash256>,
        executor: &TaskExecutor,
    ) -> Result<
        impl Stream<
            Item = (
                Hash256,
                Arc<Result<Option<Arc<SignedBeaconBlock<T::EthSpec>>>, Error>>,
            ),
        >,
        Error,
    > {
        Ok(
            BeaconBlockStreamer::<T>::new(self, CheckEarlyAttesterCache::Yes)?
                .launch_stream(block_roots, executor),
        )
    }

    pub fn get_blocks(
        self: &Arc<Self>,
        block_roots: Vec<Hash256>,
        executor: &TaskExecutor,
    ) -> Result<
        impl Stream<
            Item = (
                Hash256,
                Arc<Result<Option<Arc<SignedBeaconBlock<T::EthSpec>>>, Error>>,
            ),
        >,
        Error,
    > {
        Ok(
            BeaconBlockStreamer::<T>::new(self, CheckEarlyAttesterCache::No)?
                .launch_stream(block_roots, executor),
        )
    }

    pub fn get_blobs_checking_early_attester_cache(
        &self,
        block_root: &Hash256,
    ) -> Result<Option<BlobSidecarList<T::EthSpec>>, Error> {
        self.early_attester_cache
            .get_blobs(*block_root)
            .map_or_else(|| self.get_blobs(block_root), |blobs| Ok(Some(blobs)))
    }

    /// Returns the block at the given root, if any.
    ///
    /// ## Errors
    ///
    /// May return a database error.
    pub async fn get_block(
        &self,
        block_root: &Hash256,
    ) -> Result<Option<SignedBeaconBlock<T::EthSpec>>, Error> {
        // Load block from database, returning immediately if we have the full block w payload
        // stored.
        let blinded_block = match self.store.try_get_full_block(block_root)? {
            Some(DatabaseBlock::Full(block)) => return Ok(Some(block)),
            Some(DatabaseBlock::Blinded(block)) => block,
            None => return Ok(None),
        };
        let fork = blinded_block.fork_name(&self.spec)?;

        // If we only have a blinded block, load the execution payload from the EL.
        let block_message = blinded_block.message();
        let execution_payload_header = block_message
            .execution_payload()
            .map_err(|_| Error::BlockVariantLacksExecutionPayload(*block_root))?
            .to_execution_payload_header();

        let exec_block_hash = execution_payload_header.block_hash();

        let execution_payload = self
            .execution_layer
            .as_ref()
            .ok_or(Error::ExecutionLayerMissing)?
            .get_payload_for_header(&execution_payload_header, fork)
            .await
            .map_err(|e| {
                Error::ExecutionLayerErrorPayloadReconstruction(exec_block_hash, Box::new(e))
            })?
            .ok_or(Error::BlockHashMissingFromExecutionLayer(exec_block_hash))?;

        // Verify payload integrity.
        let header_from_payload = ExecutionPayloadHeader::from(execution_payload.to_ref());
        if header_from_payload != execution_payload_header {
            for txn in execution_payload.transactions() {
                debug!(
                    self.log,
                    "Reconstructed txn";
                    "bytes" => format!("0x{}", hex::encode(&**txn)),
                );
            }

            return Err(Error::InconsistentPayloadReconstructed {
                slot: blinded_block.slot(),
                exec_block_hash,
                canonical_transactions_root: execution_payload_header.transactions_root(),
                reconstructed_transactions_root: header_from_payload.transactions_root(),
            });
        }

        // Add the payload to the block to form a full block.
        blinded_block
            .try_into_full_block(Some(execution_payload))
            .ok_or(Error::AddPayloadLogicError)
            .map(Some)
    }

    /// Returns the blobs at the given root, if any.
    ///
    /// Returns `Ok(None)` if the blobs and associated block are not found.
    ///
    /// If we can find the corresponding block in our database, we know whether we *should* have
    /// blobs. If we should have blobs and no blobs are found, this will error. If we shouldn't,
    /// this will reconstruct an empty `BlobsSidecar`.
    ///
    /// ## Errors
    /// - any database read errors
    /// - block and blobs are inconsistent in the database
    /// - this method is called with a pre-deneb block root
    /// - this method is called for a blob that is beyond the prune depth
    pub fn get_blobs(
        &self,
        block_root: &Hash256,
    ) -> Result<Option<BlobSidecarList<T::EthSpec>>, Error> {
        Ok(self.store.get_blobs(block_root)?)
    }

    pub fn get_blinded_block(
        &self,
        block_root: &Hash256,
    ) -> Result<Option<SignedBlindedBeaconBlock<T::EthSpec>>, Error> {
        Ok(self.store.get_blinded_block(block_root)?)
    }

    /// Returns the state at the given root, if any.
    ///
    /// ## Errors
    ///
    /// May return a database error.
    pub fn get_state(
        &self,
        state_root: &Hash256,
        slot: Option<Slot>,
    ) -> Result<Option<BeaconState<T::EthSpec>>, Error> {
        Ok(self.store.get_state(state_root, slot)?)
    }

    /// Return the sync committee at `slot + 1` from the canonical chain.
    ///
    /// This is useful when dealing with sync committee messages, because messages are signed
    /// and broadcast one slot prior to the slot of the sync committee (which is relevant at
    /// sync committee period boundaries).
    pub fn sync_committee_at_next_slot(
        &self,
        slot: Slot,
    ) -> Result<Arc<SyncCommittee<T::EthSpec>>, Error> {
        let epoch = slot.safe_add(1)?.epoch(T::EthSpec::slots_per_epoch());
        self.sync_committee_at_epoch(epoch)
    }

    /// Return the sync committee at `epoch` from the canonical chain.
    pub fn sync_committee_at_epoch(
        &self,
        epoch: Epoch,
    ) -> Result<Arc<SyncCommittee<T::EthSpec>>, Error> {
        // Try to read a committee from the head. This will work most of the time, but will fail
        // for faraway committees, or if there are skipped slots at the transition to Altair.
        let spec = &self.spec;
        let committee_from_head =
            self.with_head(
                |head| match head.beacon_state.get_built_sync_committee(epoch, spec) {
                    Ok(committee) => Ok(Some(committee.clone())),
                    Err(BeaconStateError::SyncCommitteeNotKnown { .. })
                    | Err(BeaconStateError::IncorrectStateVariant) => Ok(None),
                    Err(e) => Err(Error::from(e)),
                },
            )?;

        if let Some(committee) = committee_from_head {
            Ok(committee)
        } else {
            // Slow path: load a state (or advance the head).
            let sync_committee_period = epoch.sync_committee_period(spec)?;
            let committee = self
                .state_for_sync_committee_period(sync_committee_period)?
                .get_built_sync_committee(epoch, spec)?
                .clone();
            Ok(committee)
        }
    }

    /// Load a state suitable for determining the sync committee for the given period.
    ///
    /// Specifically, the state at the start of the *previous* sync committee period.
    ///
    /// This is sufficient for historical duties, and efficient in the case where the head
    /// is lagging the current period and we need duties for the next period (because we only
    /// have to transition the head to start of the current period).
    ///
    /// We also need to ensure that the load slot is after the Altair fork.
    ///
    /// **WARNING**: the state returned will have dummy state roots. It should only be used
    /// for its sync committees (determining duties, etc).
    pub fn state_for_sync_committee_period(
        &self,
        sync_committee_period: u64,
    ) -> Result<BeaconState<T::EthSpec>, Error> {
        let altair_fork_epoch = self
            .spec
            .altair_fork_epoch
            .ok_or(Error::AltairForkDisabled)?;

        let load_slot = std::cmp::max(
            self.spec.epochs_per_sync_committee_period * sync_committee_period.saturating_sub(1),
            altair_fork_epoch,
        )
        .start_slot(T::EthSpec::slots_per_epoch());

        self.state_at_slot(load_slot, StateSkipConfig::WithoutStateRoots)
    }

    /// Returns the current heads of the `BeaconChain`. For the canonical head, see `Self::head`.
    ///
    /// Returns `(block_root, block_slot)`.
    pub fn heads(&self) -> Vec<(Hash256, Slot)> {
        self.head_tracker.heads()
    }

    pub fn knows_head(&self, block_hash: &SignedBeaconBlockHash) -> bool {
        self.head_tracker.contains_head((*block_hash).into())
    }

    /// Returns the `BeaconState` at the given slot.
    ///
    /// Returns `None` when the state is not found in the database or there is an error skipping
    /// to a future state.
    pub fn state_at_slot(
        &self,
        slot: Slot,
        config: StateSkipConfig,
    ) -> Result<BeaconState<T::EthSpec>, Error> {
        let head_state = self.head_beacon_state_cloned();

        match slot.cmp(&head_state.slot()) {
            Ordering::Equal => Ok(head_state),
            Ordering::Greater => {
                if slot > head_state.slot() + T::EthSpec::slots_per_epoch() {
                    warn!(
                        self.log,
                        "Skipping more than an epoch";
                        "head_slot" => head_state.slot(),
                        "request_slot" => slot
                    )
                }

                let start_slot = head_state.slot();
                let task_start = Instant::now();
                let max_task_runtime = Duration::from_secs(self.spec.seconds_per_slot);

                let head_state_slot = head_state.slot();
                let mut state = head_state;

                let skip_state_root = match config {
                    StateSkipConfig::WithStateRoots => None,
                    StateSkipConfig::WithoutStateRoots => Some(Hash256::zero()),
                };

                while state.slot() < slot {
                    // Do not allow and forward state skip that takes longer than the maximum task duration.
                    //
                    // This is a protection against nodes doing too much work when they're not synced
                    // to a chain.
                    if task_start + max_task_runtime < Instant::now() {
                        return Err(Error::StateSkipTooLarge {
                            start_slot,
                            requested_slot: slot,
                            max_task_runtime,
                        });
                    }

                    // Note: supplying some `state_root` when it is known would be a cheap and easy
                    // optimization.
                    match per_slot_processing(&mut state, skip_state_root, &self.spec) {
                        Ok(_) => (),
                        Err(e) => {
                            warn!(
                                self.log,
                                "Unable to load state at slot";
                                "error" => ?e,
                                "head_slot" => head_state_slot,
                                "requested_slot" => slot
                            );
                            return Err(Error::NoStateForSlot(slot));
                        }
                    };
                }
                Ok(state)
            }
            Ordering::Less => {
                let state_root =
                    process_results(self.forwards_iter_state_roots_until(slot, slot)?, |iter| {
                        iter.take_while(|(_, current_slot)| *current_slot >= slot)
                            .find(|(_, current_slot)| *current_slot == slot)
                            .map(|(root, _slot)| root)
                    })?
                    .ok_or(Error::NoStateForSlot(slot))?;

                Ok(self
                    .get_state(&state_root, Some(slot))?
                    .ok_or(Error::NoStateForSlot(slot))?)
            }
        }
    }

    /// Returns the `BeaconState` the current slot (viz., `self.slot()`).
    ///
    ///  - A reference to the head state (note: this keeps a read lock on the head, try to use
    ///  sparingly).
    ///  - The head state, but with skipped slots (for states later than the head).
    ///
    ///  Returns `None` when there is an error skipping to a future state or the slot clock cannot
    ///  be read.
    pub fn wall_clock_state(&self) -> Result<BeaconState<T::EthSpec>, Error> {
        self.state_at_slot(self.slot()?, StateSkipConfig::WithStateRoots)
    }

    /// Returns the validator index (if any) for the given public key.
    ///
    /// ## Notes
    ///
    /// This query uses the `validator_pubkey_cache` which contains _all_ validators ever seen,
    /// even if those validators aren't included in the head state. It is important to remember
    /// that just because a validator exists here, it doesn't necessarily exist in all
    /// `BeaconStates`.
    ///
    /// ## Errors
    ///
    /// May return an error if acquiring a read-lock on the `validator_pubkey_cache` times out.
    pub fn validator_index(&self, pubkey: &PublicKeyBytes) -> Result<Option<usize>, Error> {
        let pubkey_cache = self
            .validator_pubkey_cache
            .try_read_for(VALIDATOR_PUBKEY_CACHE_LOCK_TIMEOUT)
            .ok_or(Error::ValidatorPubkeyCacheLockTimeout)?;

        Ok(pubkey_cache.get_index(pubkey))
    }

    /// Return the validator indices of all public keys fetched from an iterator.
    ///
    /// If any public key doesn't belong to a known validator then an error will be returned.
    /// We could consider relaxing this by returning `Vec<Option<usize>>` in future.
    pub fn validator_indices<'a>(
        &self,
        validator_pubkeys: impl Iterator<Item = &'a PublicKeyBytes>,
    ) -> Result<Vec<u64>, Error> {
        let pubkey_cache = self
            .validator_pubkey_cache
            .try_read_for(VALIDATOR_PUBKEY_CACHE_LOCK_TIMEOUT)
            .ok_or(Error::ValidatorPubkeyCacheLockTimeout)?;

        validator_pubkeys
            .map(|pubkey| {
                pubkey_cache
                    .get_index(pubkey)
                    .map(|id| id as u64)
                    .ok_or(Error::ValidatorPubkeyUnknown(*pubkey))
            })
            .collect()
    }

    /// Returns the validator pubkey (if any) for the given validator index.
    ///
    /// ## Notes
    ///
    /// This query uses the `validator_pubkey_cache` which contains _all_ validators ever seen,
    /// even if those validators aren't included in the head state. It is important to remember
    /// that just because a validator exists here, it doesn't necessarily exist in all
    /// `BeaconStates`.
    ///
    /// ## Errors
    ///
    /// May return an error if acquiring a read-lock on the `validator_pubkey_cache` times out.
    pub fn validator_pubkey(&self, validator_index: usize) -> Result<Option<PublicKey>, Error> {
        let pubkey_cache = self
            .validator_pubkey_cache
            .try_read_for(VALIDATOR_PUBKEY_CACHE_LOCK_TIMEOUT)
            .ok_or(Error::ValidatorPubkeyCacheLockTimeout)?;

        Ok(pubkey_cache.get(validator_index).cloned())
    }

    /// As per `Self::validator_pubkey`, but returns `PublicKeyBytes`.
    pub fn validator_pubkey_bytes(
        &self,
        validator_index: usize,
    ) -> Result<Option<PublicKeyBytes>, Error> {
        let pubkey_cache = self
            .validator_pubkey_cache
            .try_read_for(VALIDATOR_PUBKEY_CACHE_LOCK_TIMEOUT)
            .ok_or(Error::ValidatorPubkeyCacheLockTimeout)?;

        Ok(pubkey_cache.get_pubkey_bytes(validator_index).copied())
    }

    /// As per `Self::validator_pubkey_bytes` but will resolve multiple indices at once to avoid
    /// bouncing the read-lock on the pubkey cache.
    ///
    /// Returns a map that may have a length less than `validator_indices.len()` if some indices
    /// were unable to be resolved.
    pub fn validator_pubkey_bytes_many(
        &self,
        validator_indices: &[usize],
    ) -> Result<HashMap<usize, PublicKeyBytes>, Error> {
        let pubkey_cache = self
            .validator_pubkey_cache
            .try_read_for(VALIDATOR_PUBKEY_CACHE_LOCK_TIMEOUT)
            .ok_or(Error::ValidatorPubkeyCacheLockTimeout)?;

        let mut map = HashMap::with_capacity(validator_indices.len());
        for &validator_index in validator_indices {
            if let Some(pubkey) = pubkey_cache.get_pubkey_bytes(validator_index) {
                map.insert(validator_index, *pubkey);
            }
        }
        Ok(map)
    }

    /// Returns the block canonical root of the current canonical chain at a given slot, starting from the given state.
    ///
    /// Returns `None` if the given slot doesn't exist in the chain.
    pub fn root_at_slot_from_state(
        &self,
        target_slot: Slot,
        beacon_block_root: Hash256,
        state: &BeaconState<T::EthSpec>,
    ) -> Result<Option<Hash256>, Error> {
        let iter = BlockRootsIterator::new(&self.store, state);
        let iter_with_head = std::iter::once(Ok((beacon_block_root, state.slot())))
            .chain(iter)
            .map(|result| result.map_err(|e| e.into()));

        process_results(iter_with_head, |mut iter| {
            iter.find(|(_, slot)| *slot == target_slot)
                .map(|(root, _)| root)
        })
    }

    /// Returns the attestation duties for the given validator indices using the shuffling cache.
    ///
    /// An error may be returned if `head_block_root` is a finalized block, this function is only
    /// designed for operations at the head of the chain.
    ///
    /// The returned `Vec` will have the same length as `validator_indices`, any
    /// non-existing/inactive validators will have `None` values.
    ///
    /// ## Notes
    ///
    /// This function will try to use the shuffling cache to return the value. If the value is not
    /// in the shuffling cache, it will be added. Care should be taken not to wash out the
    /// shuffling cache with historical/useless values.
    pub fn validator_attestation_duties(
        &self,
        validator_indices: &[u64],
        epoch: Epoch,
        head_block_root: Hash256,
    ) -> Result<(Vec<Option<AttestationDuty>>, Hash256, ExecutionStatus), Error> {
        let execution_status = self
            .canonical_head
            .fork_choice_read_lock()
            .get_block_execution_status(&head_block_root)
            .ok_or(Error::AttestationHeadNotInForkChoice(head_block_root))?;

        let (duties, dependent_root) = self.with_committee_cache(
            head_block_root,
            epoch,
            |committee_cache, dependent_root| {
                let duties = validator_indices
                    .iter()
                    .map(|validator_index| {
                        let validator_index = *validator_index as usize;
                        committee_cache.get_attestation_duties(validator_index)
                    })
                    .collect();

                Ok((duties, dependent_root))
            },
        )?;
        Ok((duties, dependent_root, execution_status))
    }

    /// Returns an aggregated `Attestation`, if any, that has a matching `attestation.data`.
    ///
    /// The attestation will be obtained from `self.naive_aggregation_pool`.
    pub fn get_aggregated_attestation(
        &self,
        data: &AttestationData,
    ) -> Result<Option<Attestation<T::EthSpec>>, Error> {
        if let Some(attestation) = self.naive_aggregation_pool.read().get(data) {
            self.filter_optimistic_attestation(attestation)
                .map(Option::Some)
        } else {
            Ok(None)
        }
    }

    /// Returns an aggregated `Attestation`, if any, that has a matching
    /// `attestation.data.tree_hash_root()`.
    ///
    /// The attestation will be obtained from `self.naive_aggregation_pool`.
    pub fn get_aggregated_attestation_by_slot_and_root(
        &self,
        slot: Slot,
        attestation_data_root: &Hash256,
    ) -> Result<Option<Attestation<T::EthSpec>>, Error> {
        if let Some(attestation) = self
            .naive_aggregation_pool
            .read()
            .get_by_slot_and_root(slot, attestation_data_root)
        {
            self.filter_optimistic_attestation(attestation)
                .map(Option::Some)
        } else {
            Ok(None)
        }
    }

    /// Returns `Ok(attestation)` if the supplied `attestation` references a valid
    /// `beacon_block_root`.
    fn filter_optimistic_attestation(
        &self,
        attestation: Attestation<T::EthSpec>,
    ) -> Result<Attestation<T::EthSpec>, Error> {
        let beacon_block_root = attestation.data.beacon_block_root;
        match self
            .canonical_head
            .fork_choice_read_lock()
            .get_block_execution_status(&beacon_block_root)
        {
            // The attestation references a block that is not in fork choice, it must be
            // pre-finalization.
            None => Err(Error::CannotAttestToFinalizedBlock { beacon_block_root }),
            // The attestation references a fully valid `beacon_block_root`.
            Some(execution_status) if execution_status.is_valid_or_irrelevant() => Ok(attestation),
            // The attestation references a block that has not been verified by an EL (i.e. it
            // is optimistic or invalid). Don't return the block, return an error instead.
            Some(execution_status) => Err(Error::HeadBlockNotFullyVerified {
                beacon_block_root,
                execution_status,
            }),
        }
    }

    /// Return an aggregated `SyncCommitteeContribution` matching the given `root`.
    pub fn get_aggregated_sync_committee_contribution(
        &self,
        sync_contribution_data: &SyncContributionData,
    ) -> Result<Option<SyncCommitteeContribution<T::EthSpec>>, Error> {
        if let Some(contribution) = self
            .naive_sync_aggregation_pool
            .read()
            .get(sync_contribution_data)
        {
            self.filter_optimistic_sync_committee_contribution(contribution)
                .map(Option::Some)
        } else {
            Ok(None)
        }
    }

    fn filter_optimistic_sync_committee_contribution(
        &self,
        contribution: SyncCommitteeContribution<T::EthSpec>,
    ) -> Result<SyncCommitteeContribution<T::EthSpec>, Error> {
        let beacon_block_root = contribution.beacon_block_root;
        match self
            .canonical_head
            .fork_choice_read_lock()
            .get_block_execution_status(&beacon_block_root)
        {
            // The contribution references a block that is not in fork choice, it must be
            // pre-finalization.
            None => Err(Error::SyncContributionDataReferencesFinalizedBlock { beacon_block_root }),
            // The contribution references a fully valid `beacon_block_root`.
            Some(execution_status) if execution_status.is_valid_or_irrelevant() => Ok(contribution),
            // The contribution references a block that has not been verified by an EL (i.e. it
            // is optimistic or invalid). Don't return the block, return an error instead.
            Some(execution_status) => Err(Error::HeadBlockNotFullyVerified {
                beacon_block_root,
                execution_status,
            }),
        }
    }

    /// Produce an unaggregated `Attestation` that is valid for the given `slot` and `index`.
    ///
    /// The produced `Attestation` will not be valid until it has been signed by exactly one
    /// validator that is in the committee for `slot` and `index` in the canonical chain.
    ///
    /// Always attests to the canonical chain.
    ///
    /// ## Errors
    ///
    /// May return an error if the `request_slot` is too far behind the head state.
    pub fn produce_unaggregated_attestation(
        &self,
        request_slot: Slot,
        request_index: CommitteeIndex,
    ) -> Result<Attestation<T::EthSpec>, Error> {
        let _total_timer = metrics::start_timer(&metrics::ATTESTATION_PRODUCTION_SECONDS);

        // The early attester cache will return `Some(attestation)` in the scenario where there is a
        // block being imported that will become the head block, but that block has not yet been
        // inserted into the database and set as `self.canonical_head`.
        //
        // In effect, the early attester cache prevents slow database IO from causing missed
        // head/target votes.
        //
        // The early attester cache should never contain an optimistically imported block.
        match self
            .early_attester_cache
            .try_attest(request_slot, request_index, &self.spec)
        {
            // The cache matched this request, return the value.
            Ok(Some(attestation)) => return Ok(attestation),
            // The cache did not match this request, proceed with the rest of this function.
            Ok(None) => (),
            // The cache returned an error. Log the error and proceed with the rest of this
            // function.
            Err(e) => warn!(
                self.log,
                "Early attester cache failed";
                "error" => ?e
            ),
        }

        let slots_per_epoch = T::EthSpec::slots_per_epoch();
        let request_epoch = request_slot.epoch(slots_per_epoch);

        /*
         * Phase 1/2:
         *
         * Take a short-lived read-lock on the head and copy the necessary information from it.
         *
         * It is important that this first phase is as quick as possible; creating contention for
         * the head-lock is not desirable.
         */

        let head_state_slot;
        let beacon_block_root;
        let beacon_state_root;
        let target;
        let current_epoch_attesting_info: Option<(Checkpoint, usize)>;
        let attester_cache_key;
        let head_timer = metrics::start_timer(&metrics::ATTESTATION_PRODUCTION_HEAD_SCRAPE_SECONDS);
        // The following braces are to prevent the `cached_head` Arc from being held for longer than
        // required. It also helps reduce the diff for a very large PR (#3244).
        {
            let head = self.head_snapshot();
            let head_state = &head.beacon_state;
            head_state_slot = head_state.slot();

            // There is no value in producing an attestation to a block that is pre-finalization and
            // it is likely to cause expensive and pointless reads to the freezer database. Exit
            // early if this is the case.
            let finalized_slot = head_state
                .finalized_checkpoint()
                .epoch
                .start_slot(slots_per_epoch);
            if request_slot < finalized_slot {
                return Err(Error::AttestingToFinalizedSlot {
                    finalized_slot,
                    request_slot,
                });
            }

            // This function will eventually fail when trying to access a slot which is
            // out-of-bounds of `state.block_roots`. This explicit error is intended to provide a
            // clearer message to the user than an ambiguous `SlotOutOfBounds` error.
            let slots_per_historical_root = T::EthSpec::slots_per_historical_root() as u64;
            let lowest_permissible_slot =
                head_state.slot().saturating_sub(slots_per_historical_root);
            if request_slot < lowest_permissible_slot {
                return Err(Error::AttestingToAncientSlot {
                    lowest_permissible_slot,
                    request_slot,
                });
            }

            if request_slot >= head_state.slot() {
                // When attesting to the head slot or later, always use the head of the chain.
                beacon_block_root = head.beacon_block_root;
                beacon_state_root = head.beacon_state_root();
            } else {
                // Permit attesting to slots *prior* to the current head. This is desirable when
                // the VC and BN are out-of-sync due to time issues or overloading.
                beacon_block_root = *head_state.get_block_root(request_slot)?;
                beacon_state_root = *head_state.get_state_root(request_slot)?;
            };

            let target_slot = request_epoch.start_slot(T::EthSpec::slots_per_epoch());
            let target_root = if head_state.slot() <= target_slot {
                // If the state is earlier than the target slot then the target *must* be the head
                // block root.
                beacon_block_root
            } else {
                *head_state.get_block_root(target_slot)?
            };
            target = Checkpoint {
                epoch: request_epoch,
                root: target_root,
            };

            current_epoch_attesting_info = if head_state.current_epoch() == request_epoch {
                // When the head state is in the same epoch as the request, all the information
                // required to attest is available on the head state.
                Some((
                    head_state.current_justified_checkpoint(),
                    head_state
                        .get_beacon_committee(request_slot, request_index)?
                        .committee
                        .len(),
                ))
            } else {
                // If the head state is in a *different* epoch to the request, more work is required
                // to determine the justified checkpoint and committee length.
                None
            };

            // Determine the key for `self.attester_cache`, in case it is required later in this
            // routine.
            attester_cache_key =
                AttesterCacheKey::new(request_epoch, head_state, beacon_block_root)?;
        }
        drop(head_timer);

        // Only attest to a block if it is fully verified (i.e. not optimistic or invalid).
        match self
            .canonical_head
            .fork_choice_read_lock()
            .get_block_execution_status(&beacon_block_root)
        {
            Some(execution_status) if execution_status.is_valid_or_irrelevant() => (),
            Some(execution_status) => {
                return Err(Error::HeadBlockNotFullyVerified {
                    beacon_block_root,
                    execution_status,
                })
            }
            None => return Err(Error::HeadMissingFromForkChoice(beacon_block_root)),
        };

        /*
         *  Phase 2/2:
         *
         *  If the justified checkpoint and committee length from the head are suitable for this
         *  attestation, use them. If not, try the attester cache. If the cache misses, load a state
         *  from disk and prime the cache with it.
         */

        let cache_timer =
            metrics::start_timer(&metrics::ATTESTATION_PRODUCTION_CACHE_INTERACTION_SECONDS);
        let (justified_checkpoint, committee_len) =
            if let Some((justified_checkpoint, committee_len)) = current_epoch_attesting_info {
                // The head state is in the same epoch as the attestation, so there is no more
                // required information.
                (justified_checkpoint, committee_len)
            } else if let Some(cached_values) = self.attester_cache.get::<T::EthSpec>(
                &attester_cache_key,
                request_slot,
                request_index,
                &self.spec,
            )? {
                // The suitable values were already cached. Return them.
                cached_values
            } else {
                debug!(
                    self.log,
                    "Attester cache miss";
                    "beacon_block_root" => ?beacon_block_root,
                    "head_state_slot" => %head_state_slot,
                    "request_slot" => %request_slot,
                );

                // Neither the head state, nor the attester cache was able to produce the required
                // information to attest in this epoch. So, load a `BeaconState` from disk and use
                // it to fulfil the request (and prime the cache to avoid this next time).
                let _cache_build_timer =
                    metrics::start_timer(&metrics::ATTESTATION_PRODUCTION_CACHE_PRIME_SECONDS);
                self.attester_cache.load_and_cache_state(
                    beacon_state_root,
                    attester_cache_key,
                    request_slot,
                    request_index,
                    self,
                )?
            };
        drop(cache_timer);

        Ok(Attestation {
            aggregation_bits: BitList::with_capacity(committee_len)?,
            data: AttestationData {
                slot: request_slot,
                index: request_index,
                beacon_block_root,
                source: justified_checkpoint,
                target,
            },
            signature: AggregateSignature::empty(),
        })
    }

    /// Performs the same validation as `Self::verify_unaggregated_attestation_for_gossip`, but for
    /// multiple attestations using batch BLS verification. Batch verification can provide
    /// significant CPU-time savings compared to individual verification.
    pub fn batch_verify_unaggregated_attestations_for_gossip<'a, I>(
        &self,
        attestations: I,
    ) -> Result<
        Vec<Result<VerifiedUnaggregatedAttestation<'a, T>, AttestationError>>,
        AttestationError,
    >
    where
        I: Iterator<Item = (&'a Attestation<T::EthSpec>, Option<SubnetId>)> + ExactSizeIterator,
    {
        batch_verify_unaggregated_attestations(attestations, self)
    }

    /// Accepts some `Attestation` from the network and attempts to verify it, returning `Ok(_)` if
    /// it is valid to be (re)broadcast on the gossip network.
    ///
    /// The attestation must be "unaggregated", that is it must have exactly one
    /// aggregation bit set.
    pub fn verify_unaggregated_attestation_for_gossip<'a>(
        &self,
        unaggregated_attestation: &'a Attestation<T::EthSpec>,
        subnet_id: Option<SubnetId>,
    ) -> Result<VerifiedUnaggregatedAttestation<'a, T>, AttestationError> {
        metrics::inc_counter(&metrics::UNAGGREGATED_ATTESTATION_PROCESSING_REQUESTS);
        let _timer =
            metrics::start_timer(&metrics::UNAGGREGATED_ATTESTATION_GOSSIP_VERIFICATION_TIMES);

        VerifiedUnaggregatedAttestation::verify(unaggregated_attestation, subnet_id, self).map(
            |v| {
                // This method is called for API and gossip attestations, so this covers all unaggregated attestation events
                if let Some(event_handler) = self.event_handler.as_ref() {
                    if event_handler.has_attestation_subscribers() {
                        event_handler
                            .register(EventKind::Attestation(Box::new(v.attestation().clone())));
                    }
                }
                metrics::inc_counter(&metrics::UNAGGREGATED_ATTESTATION_PROCESSING_SUCCESSES);
                v
            },
        )
    }

    /// Performs the same validation as `Self::verify_aggregated_attestation_for_gossip`, but for
    /// multiple attestations using batch BLS verification. Batch verification can provide
    /// significant CPU-time savings compared to individual verification.
    pub fn batch_verify_aggregated_attestations_for_gossip<'a, I>(
        &self,
        aggregates: I,
    ) -> Result<Vec<Result<VerifiedAggregatedAttestation<'a, T>, AttestationError>>, AttestationError>
    where
        I: Iterator<Item = &'a SignedAggregateAndProof<T::EthSpec>> + ExactSizeIterator,
    {
        batch_verify_aggregated_attestations(aggregates, self)
    }

    /// Accepts some `SignedAggregateAndProof` from the network and attempts to verify it,
    /// returning `Ok(_)` if it is valid to be (re)broadcast on the gossip network.
    pub fn verify_aggregated_attestation_for_gossip<'a>(
        &self,
        signed_aggregate: &'a SignedAggregateAndProof<T::EthSpec>,
    ) -> Result<VerifiedAggregatedAttestation<'a, T>, AttestationError> {
        metrics::inc_counter(&metrics::AGGREGATED_ATTESTATION_PROCESSING_REQUESTS);
        let _timer =
            metrics::start_timer(&metrics::AGGREGATED_ATTESTATION_GOSSIP_VERIFICATION_TIMES);

        VerifiedAggregatedAttestation::verify(signed_aggregate, self).map(|v| {
            // This method is called for API and gossip attestations, so this covers all aggregated attestation events
            if let Some(event_handler) = self.event_handler.as_ref() {
                if event_handler.has_attestation_subscribers() {
                    event_handler
                        .register(EventKind::Attestation(Box::new(v.attestation().clone())));
                }
            }
            metrics::inc_counter(&metrics::AGGREGATED_ATTESTATION_PROCESSING_SUCCESSES);
            v
        })
    }

    /// Accepts some `SyncCommitteeMessage` from the network and attempts to verify it, returning `Ok(_)` if
    /// it is valid to be (re)broadcast on the gossip network.
    pub fn verify_sync_committee_message_for_gossip(
        &self,
        sync_message: SyncCommitteeMessage,
        subnet_id: SyncSubnetId,
    ) -> Result<VerifiedSyncCommitteeMessage, SyncCommitteeError> {
        metrics::inc_counter(&metrics::SYNC_MESSAGE_PROCESSING_REQUESTS);
        let _timer = metrics::start_timer(&metrics::SYNC_MESSAGE_GOSSIP_VERIFICATION_TIMES);

        VerifiedSyncCommitteeMessage::verify(sync_message, subnet_id, self).map(|v| {
            metrics::inc_counter(&metrics::SYNC_MESSAGE_PROCESSING_SUCCESSES);
            v
        })
    }

    /// Accepts some `SignedContributionAndProof` from the network and attempts to verify it,
    /// returning `Ok(_)` if it is valid to be (re)broadcast on the gossip network.
    pub fn verify_sync_contribution_for_gossip(
        &self,
        sync_contribution: SignedContributionAndProof<T::EthSpec>,
    ) -> Result<VerifiedSyncContribution<T>, SyncCommitteeError> {
        metrics::inc_counter(&metrics::SYNC_CONTRIBUTION_PROCESSING_REQUESTS);
        let _timer = metrics::start_timer(&metrics::SYNC_CONTRIBUTION_GOSSIP_VERIFICATION_TIMES);
        VerifiedSyncContribution::verify(sync_contribution, self).map(|v| {
            if let Some(event_handler) = self.event_handler.as_ref() {
                if event_handler.has_contribution_subscribers() {
                    event_handler.register(EventKind::ContributionAndProof(Box::new(
                        v.aggregate().clone(),
                    )));
                }
            }
            metrics::inc_counter(&metrics::SYNC_CONTRIBUTION_PROCESSING_SUCCESSES);
            v
        })
    }

    /// Accepts some 'LightClientFinalityUpdate' from the network and attempts to verify it
    pub fn verify_finality_update_for_gossip(
        self: &Arc<Self>,
        light_client_finality_update: LightClientFinalityUpdate<T::EthSpec>,
        seen_timestamp: Duration,
    ) -> Result<VerifiedLightClientFinalityUpdate<T>, LightClientFinalityUpdateError> {
        VerifiedLightClientFinalityUpdate::verify(
            light_client_finality_update,
            self,
            seen_timestamp,
        )
        .map(|v| {
            metrics::inc_counter(&metrics::FINALITY_UPDATE_PROCESSING_SUCCESSES);
            v
        })
    }

    pub fn verify_blob_sidecar_for_gossip(
        self: &Arc<Self>,
        blob_sidecar: SignedBlobSidecar<T::EthSpec>,
        subnet_id: u64,
    ) -> Result<GossipVerifiedBlob<T::EthSpec>, BlobError> // TODO(pawan): make a GossipVerifedBlob type
    {
        blob_verification::validate_blob_sidecar_for_gossip(blob_sidecar, subnet_id, self)
    }

    /// Accepts some 'LightClientOptimisticUpdate' from the network and attempts to verify it
    pub fn verify_optimistic_update_for_gossip(
        self: &Arc<Self>,
        light_client_optimistic_update: LightClientOptimisticUpdate<T::EthSpec>,
        seen_timestamp: Duration,
    ) -> Result<VerifiedLightClientOptimisticUpdate<T>, LightClientOptimisticUpdateError> {
        VerifiedLightClientOptimisticUpdate::verify(
            light_client_optimistic_update,
            self,
            seen_timestamp,
        )
        .map(|v| {
            metrics::inc_counter(&metrics::OPTIMISTIC_UPDATE_PROCESSING_SUCCESSES);
            v
        })
    }

    /// Accepts some attestation-type object and attempts to verify it in the context of fork
    /// choice. If it is valid it is applied to `self.fork_choice`.
    ///
    /// Common items that implement `VerifiedAttestation`:
    ///
    /// - `VerifiedUnaggregatedAttestation`
    /// - `VerifiedAggregatedAttestation`
    pub fn apply_attestation_to_fork_choice(
        &self,
        verified: &impl VerifiedAttestation<T>,
    ) -> Result<(), Error> {
        let _timer = metrics::start_timer(&metrics::FORK_CHOICE_PROCESS_ATTESTATION_TIMES);

        self.canonical_head
            .fork_choice_write_lock()
            .on_attestation(
                self.slot()?,
                verified.indexed_attestation(),
                AttestationFromBlock::False,
            )
            .map_err(Into::into)
    }

    /// Accepts an `VerifiedUnaggregatedAttestation` and attempts to apply it to the "naive
    /// aggregation pool".
    ///
    /// The naive aggregation pool is used by local validators to produce
    /// `SignedAggregateAndProof`.
    ///
    /// If the attestation is too old (low slot) to be included in the pool it is simply dropped
    /// and no error is returned.
    pub fn add_to_naive_aggregation_pool(
        &self,
        unaggregated_attestation: &impl VerifiedAttestation<T>,
    ) -> Result<(), AttestationError> {
        let _timer = metrics::start_timer(&metrics::ATTESTATION_PROCESSING_APPLY_TO_AGG_POOL);

        let attestation = unaggregated_attestation.attestation();

        match self.naive_aggregation_pool.write().insert(attestation) {
            Ok(outcome) => trace!(
                self.log,
                "Stored unaggregated attestation";
                "outcome" => ?outcome,
                "index" => attestation.data.index,
                "slot" => attestation.data.slot.as_u64(),
            ),
            Err(NaiveAggregationError::SlotTooLow {
                slot,
                lowest_permissible_slot,
            }) => {
                trace!(
                    self.log,
                    "Refused to store unaggregated attestation";
                    "lowest_permissible_slot" => lowest_permissible_slot.as_u64(),
                    "slot" => slot.as_u64(),
                );
            }
            Err(e) => {
                error!(
                        self.log,
                        "Failed to store unaggregated attestation";
                        "error" => ?e,
                        "index" => attestation.data.index,
                        "slot" => attestation.data.slot.as_u64(),
                );
                return Err(Error::from(e).into());
            }
        };

        Ok(())
    }

    /// Accepts a `VerifiedSyncCommitteeMessage` and attempts to apply it to the "naive
    /// aggregation pool".
    ///
    /// The naive aggregation pool is used by local validators to produce
    /// `SignedContributionAndProof`.
    ///
    /// If the sync message is too old (low slot) to be included in the pool it is simply dropped
    /// and no error is returned.
    pub fn add_to_naive_sync_aggregation_pool(
        &self,
        verified_sync_committee_message: VerifiedSyncCommitteeMessage,
    ) -> Result<VerifiedSyncCommitteeMessage, SyncCommitteeError> {
        let sync_message = verified_sync_committee_message.sync_message();
        let positions_by_subnet_id: &HashMap<SyncSubnetId, Vec<usize>> =
            verified_sync_committee_message.subnet_positions();
        for (subnet_id, positions) in positions_by_subnet_id.iter() {
            for position in positions {
                let _timer =
                    metrics::start_timer(&metrics::SYNC_CONTRIBUTION_PROCESSING_APPLY_TO_AGG_POOL);
                let contribution = SyncCommitteeContribution::from_message(
                    sync_message,
                    subnet_id.into(),
                    *position,
                )?;

                match self
                    .naive_sync_aggregation_pool
                    .write()
                    .insert(&contribution)
                {
                    Ok(outcome) => trace!(
                        self.log,
                        "Stored unaggregated sync committee message";
                        "outcome" => ?outcome,
                        "index" => sync_message.validator_index,
                        "slot" => sync_message.slot.as_u64(),
                    ),
                    Err(NaiveAggregationError::SlotTooLow {
                        slot,
                        lowest_permissible_slot,
                    }) => {
                        trace!(
                            self.log,
                            "Refused to store unaggregated sync committee message";
                            "lowest_permissible_slot" => lowest_permissible_slot.as_u64(),
                            "slot" => slot.as_u64(),
                        );
                    }
                    Err(e) => {
                        error!(
                                self.log,
                                "Failed to store unaggregated sync committee message";
                                "error" => ?e,
                                "index" => sync_message.validator_index,
                                "slot" => sync_message.slot.as_u64(),
                        );
                        return Err(Error::from(e).into());
                    }
                };
            }
        }
        Ok(verified_sync_committee_message)
    }

    /// Accepts a `VerifiedAttestation` and attempts to apply it to `self.op_pool`.
    ///
    /// The op pool is used by local block producers to pack blocks with operations.
    pub fn add_to_block_inclusion_pool<A>(
        &self,
        verified_attestation: A,
    ) -> Result<(), AttestationError>
    where
        A: VerifiedAttestation<T>,
    {
        let _timer = metrics::start_timer(&metrics::ATTESTATION_PROCESSING_APPLY_TO_OP_POOL);

        // If there's no eth1 chain then it's impossible to produce blocks and therefore
        // useless to put things in the op pool.
        if self.eth1_chain.is_some() {
            let (attestation, attesting_indices) =
                verified_attestation.into_attestation_and_indices();
            self.op_pool
                .insert_attestation(attestation, attesting_indices)
                .map_err(Error::from)?;
        }

        Ok(())
    }

    /// Accepts a `VerifiedSyncContribution` and attempts to apply it to `self.op_pool`.
    ///
    /// The op pool is used by local block producers to pack blocks with operations.
    pub fn add_contribution_to_block_inclusion_pool(
        &self,
        contribution: VerifiedSyncContribution<T>,
    ) -> Result<(), SyncCommitteeError> {
        let _timer = metrics::start_timer(&metrics::SYNC_CONTRIBUTION_PROCESSING_APPLY_TO_OP_POOL);

        // If there's no eth1 chain then it's impossible to produce blocks and therefore
        // useless to put things in the op pool.
        if self.eth1_chain.is_some() {
            self.op_pool
                .insert_sync_contribution(contribution.contribution())
                .map_err(Error::from)?;
        }

        Ok(())
    }

    /// Filter an attestation from the op pool for shuffling compatibility.
    ///
    /// Use the provided `filter_cache` map to memoize results.
    pub fn filter_op_pool_attestation(
        &self,
        filter_cache: &mut HashMap<(Hash256, Epoch), bool>,
        att: &AttestationRef<T::EthSpec>,
        state: &BeaconState<T::EthSpec>,
    ) -> bool {
        *filter_cache
            .entry((att.data.beacon_block_root, att.checkpoint.target_epoch))
            .or_insert_with(|| {
                self.shuffling_is_compatible(
                    &att.data.beacon_block_root,
                    att.checkpoint.target_epoch,
                    state,
                )
            })
    }

    /// Check that the shuffling at `block_root` is equal to one of the shufflings of `state`.
    ///
    /// The `target_epoch` argument determines which shuffling to check compatibility with, it
    /// should be equal to the current or previous epoch of `state`, or else `false` will be
    /// returned.
    ///
    /// The compatibility check is designed to be fast: we check that the block that
    /// determined the RANDAO mix for the `target_epoch` matches the ancestor of the block
    /// identified by `block_root` (at that slot).
    pub fn shuffling_is_compatible(
        &self,
        block_root: &Hash256,
        target_epoch: Epoch,
        state: &BeaconState<T::EthSpec>,
    ) -> bool {
        self.shuffling_is_compatible_result(block_root, target_epoch, state)
            .unwrap_or_else(|e| {
                debug!(
                    self.log,
                    "Skipping attestation with incompatible shuffling";
                    "block_root" => ?block_root,
                    "target_epoch" => target_epoch,
                    "reason" => ?e,
                );
                false
            })
    }

    fn shuffling_is_compatible_result(
        &self,
        block_root: &Hash256,
        target_epoch: Epoch,
        state: &BeaconState<T::EthSpec>,
    ) -> Result<bool, Error> {
        // Compute the shuffling ID for the head state in the `target_epoch`.
        let relative_epoch = RelativeEpoch::from_epoch(state.current_epoch(), target_epoch)
            .map_err(|e| Error::BeaconStateError(e.into()))?;
        let head_shuffling_id =
            AttestationShufflingId::new(self.genesis_block_root, state, relative_epoch)?;

        // Load the block's shuffling ID from fork choice. We use the variant of `get_block` that
        // checks descent from the finalized block, so there's one case where we'll spuriously
        // return `false`: where an attestation for the previous epoch nominates the pivot block
        // which is the parent block of the finalized block. Such attestations are not useful, so
        // this doesn't matter.
        let fork_choice_lock = self.canonical_head.fork_choice_read_lock();
        let block = fork_choice_lock
            .get_block(block_root)
            .ok_or(Error::AttestationHeadNotInForkChoice(*block_root))?;
        drop(fork_choice_lock);

        let block_shuffling_id = if target_epoch == block.current_epoch_shuffling_id.shuffling_epoch
        {
            block.current_epoch_shuffling_id
        } else if target_epoch == block.next_epoch_shuffling_id.shuffling_epoch {
            block.next_epoch_shuffling_id
        } else if target_epoch > block.next_epoch_shuffling_id.shuffling_epoch {
            AttestationShufflingId {
                shuffling_epoch: target_epoch,
                shuffling_decision_block: *block_root,
            }
        } else {
            debug!(
                self.log,
                "Skipping attestation with incompatible shuffling";
                "block_root" => ?block_root,
                "target_epoch" => target_epoch,
                "reason" => "target epoch less than block epoch"
            );
            return Ok(false);
        };

        if head_shuffling_id == block_shuffling_id {
            Ok(true)
        } else {
            debug!(
                self.log,
                "Skipping attestation with incompatible shuffling";
                "block_root" => ?block_root,
                "target_epoch" => target_epoch,
                "head_shuffling_id" => ?head_shuffling_id,
                "block_shuffling_id" => ?block_shuffling_id,
            );
            Ok(false)
        }
    }

    /// Verify a voluntary exit before allowing it to propagate on the gossip network.
    pub fn verify_voluntary_exit_for_gossip(
        &self,
        exit: SignedVoluntaryExit,
    ) -> Result<ObservationOutcome<SignedVoluntaryExit, T::EthSpec>, Error> {
        let head_snapshot = self.head().snapshot;
        let head_state = &head_snapshot.beacon_state;
        let wall_clock_epoch = self.epoch()?;

        Ok(self
            .observed_voluntary_exits
            .lock()
            .verify_and_observe_at(exit, wall_clock_epoch, head_state, &self.spec)
            .map(|exit| {
                // this method is called for both API and gossip exits, so this covers all exit events
                if let Some(event_handler) = self.event_handler.as_ref() {
                    if event_handler.has_exit_subscribers() {
                        if let ObservationOutcome::New(exit) = exit.clone() {
                            event_handler.register(EventKind::VoluntaryExit(exit.into_inner()));
                        }
                    }
                }
                exit
            })?)
    }

    /// Accept a pre-verified exit and queue it for inclusion in an appropriate block.
    pub fn import_voluntary_exit(&self, exit: SigVerifiedOp<SignedVoluntaryExit, T::EthSpec>) {
        if self.eth1_chain.is_some() {
            self.op_pool.insert_voluntary_exit(exit)
        }
    }

    /// Verify a proposer slashing before allowing it to propagate on the gossip network.
    pub fn verify_proposer_slashing_for_gossip(
        &self,
        proposer_slashing: ProposerSlashing,
    ) -> Result<ObservationOutcome<ProposerSlashing, T::EthSpec>, Error> {
        let wall_clock_state = self.wall_clock_state()?;
        Ok(self.observed_proposer_slashings.lock().verify_and_observe(
            proposer_slashing,
            &wall_clock_state,
            &self.spec,
        )?)
    }

    /// Accept some proposer slashing and queue it for inclusion in an appropriate block.
    pub fn import_proposer_slashing(
        &self,
        proposer_slashing: SigVerifiedOp<ProposerSlashing, T::EthSpec>,
    ) {
        if self.eth1_chain.is_some() {
            self.op_pool.insert_proposer_slashing(proposer_slashing)
        }
    }

    /// Verify an attester slashing before allowing it to propagate on the gossip network.
    pub fn verify_attester_slashing_for_gossip(
        &self,
        attester_slashing: AttesterSlashing<T::EthSpec>,
    ) -> Result<ObservationOutcome<AttesterSlashing<T::EthSpec>, T::EthSpec>, Error> {
        let wall_clock_state = self.wall_clock_state()?;
        Ok(self.observed_attester_slashings.lock().verify_and_observe(
            attester_slashing,
            &wall_clock_state,
            &self.spec,
        )?)
    }

    /// Accept a verified attester slashing and:
    ///
    /// 1. Apply it to fork choice.
    /// 2. Add it to the op pool.
    pub fn import_attester_slashing(
        &self,
        attester_slashing: SigVerifiedOp<AttesterSlashing<T::EthSpec>, T::EthSpec>,
    ) {
        // Add to fork choice.
        self.canonical_head
            .fork_choice_write_lock()
            .on_attester_slashing(attester_slashing.as_inner());

        // Add to the op pool (if we have the ability to propose blocks).
        if self.eth1_chain.is_some() {
            self.op_pool.insert_attester_slashing(attester_slashing)
        }
    }

    /// Verify a signed BLS to execution change before allowing it to propagate on the gossip network.
    pub fn verify_bls_to_execution_change_for_http_api(
        &self,
        bls_to_execution_change: SignedBlsToExecutionChange,
    ) -> Result<ObservationOutcome<SignedBlsToExecutionChange, T::EthSpec>, Error> {
        // Before checking the gossip duplicate filter, check that no prior change is already
        // in our op pool. Ignore these messages: do not gossip, do not try to override the pool.
        match self
            .op_pool
            .bls_to_execution_change_in_pool_equals(&bls_to_execution_change)
        {
            Some(true) => return Ok(ObservationOutcome::AlreadyKnown),
            Some(false) => return Err(Error::BlsToExecutionConflictsWithPool),
            None => (),
        }

        // Use the head state to save advancing to the wall-clock slot unnecessarily. The message is
        // signed with respect to the genesis fork version, and the slot check for gossip is applied
        // separately. This `Arc` clone of the head is nice and cheap.
        let head_snapshot = self.head().snapshot;
        let head_state = &head_snapshot.beacon_state;

        Ok(self
            .observed_bls_to_execution_changes
            .lock()
            .verify_and_observe(bls_to_execution_change, head_state, &self.spec)?)
    }

    /// Verify a signed BLS to execution change before allowing it to propagate on the gossip network.
    pub fn verify_bls_to_execution_change_for_gossip(
        &self,
        bls_to_execution_change: SignedBlsToExecutionChange,
    ) -> Result<ObservationOutcome<SignedBlsToExecutionChange, T::EthSpec>, Error> {
        // Ignore BLS to execution changes on gossip prior to Capella.
        if !self.current_slot_is_post_capella()? {
            return Err(Error::BlsToExecutionPriorToCapella);
        }
        self.verify_bls_to_execution_change_for_http_api(bls_to_execution_change)
            .or_else(|e| {
                // On gossip treat conflicts the same as duplicates [IGNORE].
                match e {
                    Error::BlsToExecutionConflictsWithPool => Ok(ObservationOutcome::AlreadyKnown),
                    e => Err(e),
                }
            })
    }

    /// Check if the current slot is greater than or equal to the Capella fork epoch.
    pub fn current_slot_is_post_capella(&self) -> Result<bool, Error> {
        let current_fork = self.spec.fork_name_at_slot::<T::EthSpec>(self.slot()?);
        if let ForkName::Base | ForkName::Altair | ForkName::Merge = current_fork {
            Ok(false)
        } else {
            Ok(true)
        }
    }

    /// Import a BLS to execution change to the op pool.
    ///
    /// Return `true` if the change was added to the pool.
    pub fn import_bls_to_execution_change(
        &self,
        bls_to_execution_change: SigVerifiedOp<SignedBlsToExecutionChange, T::EthSpec>,
        received_pre_capella: ReceivedPreCapella,
    ) -> bool {
        if self.eth1_chain.is_some() {
            self.op_pool
                .insert_bls_to_execution_change(bls_to_execution_change, received_pre_capella)
        } else {
            false
        }
    }

    /// Attempt to obtain sync committee duties from the head.
    pub fn sync_committee_duties_from_head(
        &self,
        epoch: Epoch,
        validator_indices: &[u64],
    ) -> Result<Vec<Option<SyncDuty>>, Error> {
        self.with_head(move |head| {
            head.beacon_state
                .get_sync_committee_duties(epoch, validator_indices, &self.spec)
                .map_err(Error::SyncDutiesError)
        })
    }

    /// A convenience method for spawning a blocking task. It maps an `Option` and
    /// `tokio::JoinError` into a single `BeaconChainError`.
    pub(crate) async fn spawn_blocking_handle<F, R>(
        &self,
        task: F,
        name: &'static str,
    ) -> Result<R, Error>
    where
        F: FnOnce() -> R + Send + 'static,
        R: Send + 'static,
    {
        let handle = self
            .task_executor
            .spawn_blocking_handle(task, name)
            .ok_or(Error::RuntimeShutdown)?;

        handle.await.map_err(Error::TokioJoin)
    }

    /// Accepts a `chain_segment` and filters out any uninteresting blocks (e.g., pre-finalization
    /// or already-known).
    ///
    /// This method is potentially long-running and should not run on the core executor.
    pub fn filter_chain_segment(
        self: &Arc<Self>,
        chain_segment: Vec<BlockWrapper<T::EthSpec>>,
    ) -> Result<Vec<HashBlockTuple<T::EthSpec>>, ChainSegmentResult<T::EthSpec>> {
        // This function will never import any blocks.
        let imported_blocks = 0;
        let mut filtered_chain_segment = Vec::with_capacity(chain_segment.len());

        // Produce a list of the parent root and slot of the child of each block.
        //
        // E.g., `children[0] == (chain_segment[1].parent_root(), chain_segment[1].slot())`
        let children = chain_segment
            .iter()
            .skip(1)
            .map(|block| (block.parent_root(), block.slot()))
            .collect::<Vec<_>>();

        for (i, block) in chain_segment.into_iter().enumerate() {
            // Ensure the block is the correct structure for the fork at `block.slot()`.
            if let Err(e) = block.as_block().fork_name(&self.spec) {
                return Err(ChainSegmentResult::Failed {
                    imported_blocks,
                    error: BlockError::InconsistentFork(e),
                });
            }

            let block_root = get_block_root(block.as_block());

            if let Some((child_parent_root, child_slot)) = children.get(i) {
                // If this block has a child in this chain segment, ensure that its parent root matches
                // the root of this block.
                //
                // Without this check it would be possible to have a block verified using the
                // incorrect shuffling. That would be bad, mmkay.
                if block_root != *child_parent_root {
                    return Err(ChainSegmentResult::Failed {
                        imported_blocks,
                        error: BlockError::NonLinearParentRoots,
                    });
                }

                // Ensure that the slots are strictly increasing throughout the chain segment.
                if *child_slot <= block.slot() {
                    return Err(ChainSegmentResult::Failed {
                        imported_blocks,
                        error: BlockError::NonLinearSlots,
                    });
                }
            }

            match check_block_relevancy(block.as_block(), block_root, self) {
                // If the block is relevant, add it to the filtered chain segment.
                Ok(_) => filtered_chain_segment.push((block_root, block)),
                // If the block is already known, simply ignore this block.
                Err(BlockError::BlockIsAlreadyKnown) => continue,
                // If the block is the genesis block, simply ignore this block.
                Err(BlockError::GenesisBlock) => continue,
                // If the block is is for a finalized slot, simply ignore this block.
                //
                // The block is either:
                //
                // 1. In the canonical finalized chain.
                // 2. In some non-canonical chain at a slot that has been finalized already.
                //
                // In the case of (1), there's no need to re-import and later blocks in this
                // segement might be useful.
                //
                // In the case of (2), skipping the block is valid since we should never import it.
                // However, we will potentially get a `ParentUnknown` on a later block. The sync
                // protocol will need to ensure this is handled gracefully.
                Err(BlockError::WouldRevertFinalizedSlot { .. }) => continue,
                // The block has a known parent that does not descend from the finalized block.
                // There is no need to process this block or any children.
                Err(BlockError::NotFinalizedDescendant { block_parent_root }) => {
                    return Err(ChainSegmentResult::Failed {
                        imported_blocks,
                        error: BlockError::NotFinalizedDescendant { block_parent_root },
                    });
                }
                // If there was an error whilst determining if the block was invalid, return that
                // error.
                Err(BlockError::BeaconChainError(e)) => {
                    return Err(ChainSegmentResult::Failed {
                        imported_blocks,
                        error: BlockError::BeaconChainError(e),
                    });
                }
                // If the block was decided to be irrelevant for any other reason, don't include
                // this block or any of it's children in the filtered chain segment.
                _ => break,
            }
        }

        Ok(filtered_chain_segment)
    }

    /// Attempt to verify and import a chain of blocks to `self`.
    ///
    /// The provided blocks _must_ each reference the previous block via `block.parent_root` (i.e.,
    /// be a chain). An error will be returned if this is not the case.
    ///
    /// This operation is not atomic; if one of the blocks in the chain is invalid then some prior
    /// blocks might be imported.
    ///
    /// This method is generally much more efficient than importing each block using
    /// `Self::process_block`.
    pub async fn process_chain_segment(
        self: &Arc<Self>,
        chain_segment: Vec<BlockWrapper<T::EthSpec>>,
        count_unrealized: CountUnrealized,
        notify_execution_layer: NotifyExecutionLayer,
    ) -> ChainSegmentResult<T::EthSpec> {
        let mut imported_blocks = 0;

        // Filter uninteresting blocks from the chain segment in a blocking task.
        let chain = self.clone();
        let filtered_chain_segment_future = self.spawn_blocking_handle(
            move || chain.filter_chain_segment(chain_segment),
            "filter_chain_segment",
        );
        let mut filtered_chain_segment = match filtered_chain_segment_future.await {
            Ok(Ok(filtered_segment)) => filtered_segment,
            Ok(Err(segment_result)) => return segment_result,
            Err(error) => {
                return ChainSegmentResult::Failed {
                    imported_blocks,
                    error: BlockError::BeaconChainError(error),
                }
            }
        };

        while let Some((_root, block)) = filtered_chain_segment.first() {
            // Determine the epoch of the first block in the remaining segment.
            let start_epoch = block.epoch();

            // The `last_index` indicates the position of the first block in an epoch greater
            // than the current epoch: partitioning the blocks into a run of blocks in the same
            // epoch and everything else. These same-epoch blocks can all be signature-verified with
            // the same `BeaconState`.
            let last_index = filtered_chain_segment
                .iter()
                .position(|(_root, block)| block.epoch() > start_epoch)
                .unwrap_or(filtered_chain_segment.len());

            let mut blocks = filtered_chain_segment.split_off(last_index);
            std::mem::swap(&mut blocks, &mut filtered_chain_segment);

            let chain = self.clone();
            let signature_verification_future = self.spawn_blocking_handle(
                move || signature_verify_chain_segment(blocks, &chain),
                "signature_verify_chain_segment",
            );

            // Verify the signature of the blocks, returning early if the signature is invalid.
            let signature_verified_blocks = match signature_verification_future.await {
                Ok(Ok(blocks)) => blocks,
                Ok(Err(error)) => {
                    return ChainSegmentResult::Failed {
                        imported_blocks,
                        error,
                    };
                }
                Err(error) => {
                    return ChainSegmentResult::Failed {
                        imported_blocks,
                        error: BlockError::BeaconChainError(error),
                    };
                }
            };

            // Import the blocks into the chain.
            for signature_verified_block in signature_verified_blocks {
                match self
                    .process_block(
                        signature_verified_block.block_root(),
                        signature_verified_block,
                        count_unrealized,
                        notify_execution_layer,
                    )
                    .await
                {
                    Ok(_) => imported_blocks += 1,
                    Err(error) => {
                        return ChainSegmentResult::Failed {
                            imported_blocks,
                            error,
                        };
                    }
                }
            }
        }

        ChainSegmentResult::Successful { imported_blocks }
    }

    /// Returns `Ok(GossipVerifiedBlock)` if the supplied `block` should be forwarded onto the
    /// gossip network. The block is not imported into the chain, it is just partially verified.
    ///
    /// The returned `GossipVerifiedBlock` should be provided to `Self::process_block` immediately
    /// after it is returned, unless some other circumstance decides it should not be imported at
    /// all.
    ///
    /// ## Errors
    ///
    /// Returns an `Err` if the given block was invalid, or an error was encountered during
    pub async fn verify_block_for_gossip(
        self: &Arc<Self>,
        block: BlockWrapper<T::EthSpec>,
    ) -> Result<GossipVerifiedBlock<T>, BlockError<T::EthSpec>> {
        let chain = self.clone();
        self.task_executor
            .clone()
            .spawn_blocking_handle(
                move || {
                    let slot = block.slot();
                    let graffiti_string = block.message().body().graffiti().as_utf8_lossy();

                    match GossipVerifiedBlock::new(block, &chain) {
                        Ok(verified) => {
                            debug!(
                                chain.log,
                                "Successfully verified gossip block";
                                "graffiti" => graffiti_string,
                                "slot" => slot,
                                "root" => ?verified.block_root(),
                            );

                            Ok(verified)
                        }
                        Err(e) => {
                            debug!(
                                chain.log,
                                "Rejected gossip block";
                                "error" => e.to_string(),
                                "graffiti" => graffiti_string,
                                "slot" => slot,
                            );

                            Err(e)
                        }
                    }
                },
                "payload_verification_handle",
            )
            .ok_or(BeaconChainError::RuntimeShutdown)?
            .await
            .map_err(BeaconChainError::TokioJoin)?
    }

    pub async fn process_blob(
        self: &Arc<Self>,
        blob: GossipVerifiedBlob<T::EthSpec>,
        count_unrealized: CountUnrealized,
    ) -> Result<AvailabilityProcessingStatus, BlockError<T::EthSpec>> {
        self.check_availability_and_maybe_import(
            |chain| chain.data_availability_checker.put_gossip_blob(blob),
            count_unrealized,
        )
        .await
    }

    /// Returns `Ok(block_root)` if the given `unverified_block` was successfully verified and
    /// imported into the chain.
    ///
    /// For post deneb blocks, this returns a `BlockError::AvailabilityPending` error
    /// if the corresponding blobs are not in the required caches.
    ///
    /// Items that implement `IntoExecutionPendingBlock` include:
    ///
    /// - `SignedBeaconBlock`
    /// - `GossipVerifiedBlock`
    /// - `BlockWrapper`
    ///
    /// ## Errors
    ///
    /// Returns an `Err` if the given block was invalid, or an error was encountered during
    /// verification.
    pub async fn process_block<B: IntoExecutionPendingBlock<T>>(
        self: &Arc<Self>,
        block_root: Hash256,
        unverified_block: B,
        count_unrealized: CountUnrealized,
        notify_execution_layer: NotifyExecutionLayer,
    ) -> Result<AvailabilityProcessingStatus, BlockError<T::EthSpec>> {
        // Start the Prometheus timer.
        let _full_timer = metrics::start_timer(&metrics::BLOCK_PROCESSING_TIMES);

        // Increment the Prometheus counter for block processing requests.
        metrics::inc_counter(&metrics::BLOCK_PROCESSING_REQUESTS);

        let chain = self.clone();

        let execution_pending = unverified_block.into_execution_pending_block(
            block_root,
            &chain,
            notify_execution_layer,
        )?;

        let executed_block = self
            .clone()
            .into_executed_block(execution_pending)
            .await
            .map_err(|e| self.handle_block_error(e))?;

        match executed_block {
            ExecutedBlock::Available(block) => {
                self.import_available_block(Box::new(block), count_unrealized)
                    .await
            }
            ExecutedBlock::AvailabilityPending(block) => {
                self.check_availability_and_maybe_import(
                    |chain| {
                        chain
                            .data_availability_checker
                            .put_pending_executed_block(block)
                    },
                    count_unrealized,
                )
                .await
            }
        }
    }

    /// Accepts a fully-verified block and awaits on it's payload verification handle to
    /// get a fully `ExecutedBlock`
    ///
    /// An error is returned if the verification handle couldn't be awaited.
    async fn into_executed_block(
        self: Arc<Self>,
        execution_pending_block: ExecutionPendingBlock<T>,
    ) -> Result<ExecutedBlock<T::EthSpec>, BlockError<T::EthSpec>> {
        let ExecutionPendingBlock {
            block,
            import_data,
            payload_verification_handle,
        } = execution_pending_block;

        let payload_verification_outcome = payload_verification_handle
            .await
            .map_err(BeaconChainError::TokioJoin)?
            .ok_or(BeaconChainError::RuntimeShutdown)??;

        // Log the PoS pandas if a merge transition just occurred.
        if payload_verification_outcome.is_valid_merge_transition_block {
            info!(self.log, "{}", POS_PANDA_BANNER);
            info!(
                self.log,
                "Proof of Stake Activated";
                "slot" => block.slot()
            );
            info!(
                self.log, "";
                "Terminal POW Block Hash" => ?block
                    .message()
                    .execution_payload()?
                    .parent_hash()
                    .into_root()
            );
            info!(
                self.log, "";
                "Merge Transition Block Root" => ?block.message().tree_hash_root()
            );
            info!(
                self.log, "";
                "Merge Transition Execution Hash" => ?block
                    .message()
                    .execution_payload()?
                    .block_hash()
                    .into_root()
            );
        }
        Ok(ExecutedBlock::new(
            block,
            import_data,
            payload_verification_outcome,
        ))
    }

    fn handle_block_error(&self, e: BlockError<T::EthSpec>) -> BlockError<T::EthSpec> {
        match e {
            e @ BlockError::BeaconChainError(BeaconChainError::TokioJoin(_)) => {
                debug!(
                    self.log,
                    "Beacon block processing cancelled";
                    "error" => ?e,
                );
                e
            }
            BlockError::BeaconChainError(e) => {
                crit!(
                    self.log,
                    "Beacon block processing error";
                    "error" => ?e,
                );
                BlockError::BeaconChainError(e)
            }
            other => {
                trace!(
                    self.log,
                    "Beacon block rejected";
                    "reason" => other.to_string(),
                );
                other
            }
        }
    }

    /// Accepts a fully-verified, available block and imports it into the chain without performing any
    /// additional verification.
    ///
    /// An error is returned if the block was unable to be imported. It may be partially imported
    /// (i.e., this function is not atomic).
    pub async fn check_availability_and_maybe_import(
        self: &Arc<Self>,
        cache_fn: impl FnOnce(Arc<Self>) -> Result<Availability<T::EthSpec>, AvailabilityCheckError>,
        count_unrealized: CountUnrealized,
    ) -> Result<AvailabilityProcessingStatus, BlockError<T::EthSpec>> {
        let availability = cache_fn(self.clone())?;
        match availability {
            Availability::Available(block) => {
                self.import_available_block(block, count_unrealized).await
            }
            Availability::PendingBlock(block_root) => {
                Ok(AvailabilityProcessingStatus::PendingBlock(block_root))
            }
            Availability::PendingBlobs(blob_ids) => {
                Ok(AvailabilityProcessingStatus::PendingBlobs(blob_ids))
            }
        }
    }

    async fn import_available_block(
        self: &Arc<Self>,
        block: Box<AvailableExecutedBlock<T::EthSpec>>,
        count_unrealized: CountUnrealized,
    ) -> Result<AvailabilityProcessingStatus, BlockError<T::EthSpec>> {
        let AvailableExecutedBlock {
            block,
            import_data,
            payload_verification_outcome,
        } = *block;

        let BlockImportData {
            block_root,
            state,
            parent_block,
            parent_eth1_finalization_data,
            confirmed_state_roots,
            consensus_context,
        } = import_data;

        let slot = block.slot();

        // import
        let chain = self.clone();
        let result = self
            .spawn_blocking_handle(
                move || {
                    chain.import_block(
                        block,
                        block_root,
                        state,
                        confirmed_state_roots,
                        payload_verification_outcome.payload_verification_status,
                        count_unrealized,
                        parent_block,
                        parent_eth1_finalization_data,
                        consensus_context,
                    )
                },
                "payload_verification_handle",
            )
            .await
            .map_err(|e| {
                let b = BlockError::from(e);
                self.handle_block_error(b)
            })?;

        match result {
            // The block was successfully verified and imported. Yay.
            Ok(block_root) => {
                trace!(
                    self.log,
                    "Beacon block imported";
                    "block_root" => ?block_root,
                     "block_slot" => slot,
                );

                // Increment the Prometheus counter for block processing successes.
                metrics::inc_counter(&metrics::BLOCK_PROCESSING_SUCCESSES);

                Ok(AvailabilityProcessingStatus::Imported(block_root))
            }
            Err(e) => Err(self.handle_block_error(e)),
        }
    }

    /// Accepts a fully-verified and available block and imports it into the chain without performing any
    /// additional verification.
    ///
    /// An error is returned if the block was unable to be imported. It may be partially imported
    /// (i.e., this function is not atomic).
    #[allow(clippy::too_many_arguments)]
    fn import_block(
        &self,
        signed_block: AvailableBlock<T::EthSpec>,
        block_root: Hash256,
        mut state: BeaconState<T::EthSpec>,
        confirmed_state_roots: Vec<Hash256>,
        payload_verification_status: PayloadVerificationStatus,
        count_unrealized: CountUnrealized,
        parent_block: SignedBlindedBeaconBlock<T::EthSpec>,
        parent_eth1_finalization_data: Eth1FinalizationData,
        mut consensus_context: ConsensusContext<T::EthSpec>,
    ) -> Result<Hash256, BlockError<T::EthSpec>> {
        // ----------------------------- BLOCK NOT YET ATTESTABLE ----------------------------------
        // Everything in this initial section is on the hot path between processing the block and
        // being able to attest to it. DO NOT add any extra processing in this initial section
        // unless it must run before fork choice.
        // -----------------------------------------------------------------------------------------
        let current_slot = self.slot()?;
        let current_epoch = current_slot.epoch(T::EthSpec::slots_per_epoch());
        let block = signed_block.message();
        let post_exec_timer = metrics::start_timer(&metrics::BLOCK_PROCESSING_POST_EXEC_PROCESSING);

        // Check against weak subjectivity checkpoint.
        self.check_block_against_weak_subjectivity_checkpoint(block, block_root, &state)?;

        // If there are new validators in this block, update our pubkey cache.
        //
        // The only keys imported here will be ones for validators deposited in this block, because
        // the cache *must* already have been updated for the parent block when it was imported.
        // Newly deposited validators are not active and their keys are not required by other parts
        // of block processing. The reason we do this here and not after making the block attestable
        // is so we don't have to think about lock ordering with respect to the fork choice lock.
        // There are a bunch of places where we lock both fork choice and the pubkey cache and it
        // would be difficult to check that they all lock fork choice first.
        let mut ops = self
            .validator_pubkey_cache
            .try_write_for(VALIDATOR_PUBKEY_CACHE_LOCK_TIMEOUT)
            .ok_or(Error::ValidatorPubkeyCacheLockTimeout)?
            .import_new_pubkeys(&state)?;

        // Apply the state to the attester cache, only if it is from the previous epoch or later.
        //
        // In a perfect scenario there should be no need to add previous-epoch states to the cache.
        // However, latency between the VC and the BN might cause the VC to produce attestations at
        // a previous slot.
        if state.current_epoch().saturating_add(1_u64) >= current_epoch {
            self.attester_cache
                .maybe_cache_state(&state, block_root, &self.spec)
                .map_err(BeaconChainError::from)?;
        }

        // Take an exclusive write-lock on fork choice. It's very important to prevent deadlocks by
        // avoiding taking other locks whilst holding this lock.
        let mut fork_choice = self.canonical_head.fork_choice_write_lock();

        // Do not import a block that doesn't descend from the finalized root.
        let signed_block =
            check_block_is_finalized_checkpoint_or_descendant(self, &fork_choice, signed_block)?;
        let block = signed_block.message();

        // Register the new block with the fork choice service.
        {
            let _fork_choice_block_timer =
                metrics::start_timer(&metrics::FORK_CHOICE_PROCESS_BLOCK_TIMES);
            let block_delay = self
                .slot_clock
                .seconds_from_current_slot_start()
                .ok_or(Error::UnableToComputeTimeAtSlot)?;

            fork_choice
                .on_block(
                    current_slot,
                    block,
                    block_root,
                    block_delay,
                    &state,
                    payload_verification_status,
                    &self.spec,
                    count_unrealized,
                )
                .map_err(|e| BlockError::BeaconChainError(e.into()))?;
        }

        // If the block is recent enough and it was not optimistically imported, check to see if it
        // becomes the head block. If so, apply it to the early attester cache. This will allow
        // attestations to the block without waiting for the block and state to be inserted to the
        // database.
        //
        // Only performing this check on recent blocks avoids slowing down sync with lots of calls
        // to fork choice `get_head`.
        //
        // Optimistically imported blocks are not added to the cache since the cache is only useful
        // for a small window of time and the complexity of keeping track of the optimistic status
        // is not worth it.
        if !payload_verification_status.is_optimistic()
            && block.slot() + EARLY_ATTESTER_CACHE_HISTORIC_SLOTS >= current_slot
        {
            let fork_choice_timer = metrics::start_timer(&metrics::BLOCK_PROCESSING_FORK_CHOICE);
            match fork_choice.get_head(current_slot, &self.spec) {
                // This block became the head, add it to the early attester cache.
                Ok(new_head_root) if new_head_root == block_root => {
                    if let Some(proto_block) = fork_choice.get_block(&block_root) {
                        if let Err(e) = self.early_attester_cache.add_head_block(
                            block_root,
                            signed_block.clone(),
                            proto_block,
                            &state,
                            &self.spec,
                        ) {
                            warn!(
                                self.log,
                                "Early attester cache insert failed";
                                "error" => ?e
                            );
                        }
                    } else {
                        warn!(
                            self.log,
                            "Early attester block missing";
                            "block_root" => ?block_root
                        );
                    }
                }
                // This block did not become the head, nothing to do.
                Ok(_) => (),
                Err(e) => error!(
                    self.log,
                    "Failed to compute head during block import";
                    "error" => ?e
                ),
            }
            drop(fork_choice_timer);
        }
        drop(post_exec_timer);

        // ---------------------------- BLOCK PROBABLY ATTESTABLE ----------------------------------
        // Most blocks are now capable of being attested to thanks to the `early_attester_cache`
        // cache above. Resume non-essential processing.
        //
        // It is important NOT to return errors here before the database commit, because the block
        // has already been added to fork choice and the database would be left in an inconsistent
        // state if we returned early without committing. In other words, an error here would
        // corrupt the node's database permanently.
        // -----------------------------------------------------------------------------------------

        self.import_block_update_shuffling_cache(block_root, &mut state);
        self.import_block_observe_attestations(
            block,
            &state,
            &mut consensus_context,
            current_epoch,
        );
        self.import_block_update_validator_monitor(
            block,
            &state,
            &mut consensus_context,
            current_slot,
            parent_block.slot(),
        );
        self.import_block_update_slasher(block, &state, &mut consensus_context);

        let db_write_timer = metrics::start_timer(&metrics::BLOCK_PROCESSING_DB_WRITE);

        // Store the block and its state, and execute the confirmation batch for the intermediate
        // states, which will delete their temporary flags.
        // If the write fails, revert fork choice to the version from disk, else we can
        // end up with blocks in fork choice that are missing from disk.
        // See https://github.com/sigp/lighthouse/issues/2028
        let (signed_block, blobs) = signed_block.deconstruct();
        let block = signed_block.message();
        ops.extend(
            confirmed_state_roots
                .into_iter()
                .map(StoreOp::DeleteStateTemporaryFlag),
        );
        ops.push(StoreOp::PutBlock(block_root, signed_block.clone()));
        ops.push(StoreOp::PutState(block.state_root(), &state));

        if let Some(blobs) = blobs {
            if !blobs.is_empty() {
                //FIXME(sean) using this for debugging for now
                info!(
                    self.log, "Writing blobs to store";
                    "block_root" => ?block_root
                );
                ops.push(StoreOp::PutBlobs(block_root, blobs));
            }
        }

        let txn_lock = self.store.hot_db.begin_rw_transaction();

        if let Err(e) = self.store.do_atomically_with_block_and_blobs_cache(ops) {
            error!(
                self.log,
                "Database write failed!";
                "msg" => "Restoring fork choice from disk",
                "error" => ?e,
            );

            // Clear the early attester cache to prevent attestations which we would later be unable
            // to verify due to the failure.
            self.early_attester_cache.clear();

            // Since the write failed, try to revert the canonical head back to what was stored
            // in the database. This attempts to prevent inconsistency between the database and
            // fork choice.
            if let Err(e) = self.canonical_head.restore_from_store(
                fork_choice,
                ResetPayloadStatuses::always_reset_conditionally(
                    self.config.always_reset_payload_statuses,
                ),
                &self.store,
                &self.spec,
                &self.log,
            ) {
                crit!(
                    self.log,
                    "No stored fork choice found to restore from";
                    "error" => ?e,
                    "warning" => "The database is likely corrupt now, consider --purge-db"
                );
                return Err(BlockError::BeaconChainError(e));
            }

            return Err(e.into());
        }
        drop(txn_lock);

        // The fork choice write-lock is dropped *after* the on-disk database has been updated.
        // This prevents inconsistency between the two at the expense of concurrency.
        drop(fork_choice);

        // We're declaring the block "imported" at this point, since fork choice and the DB know
        // about it.
        let block_time_imported = timestamp_now();

        let parent_root = block.parent_root();
        let slot = block.slot();

        let current_eth1_finalization_data = Eth1FinalizationData {
            eth1_data: state.eth1_data().clone(),
            eth1_deposit_index: state.eth1_deposit_index(),
        };
        let current_finalized_checkpoint = state.finalized_checkpoint();

        self.snapshot_cache
            .try_write_for(BLOCK_PROCESSING_CACHE_LOCK_TIMEOUT)
            .ok_or(Error::SnapshotCacheLockTimeout)
            .map(|mut snapshot_cache| {
                snapshot_cache.insert(
                    BeaconSnapshot {
                        beacon_state: state,
                        beacon_block: signed_block.clone(),
                        beacon_block_root: block_root,
                    },
                    None,
                    &self.spec,
                )
            })
            .unwrap_or_else(|e| {
                error!(
                    self.log,
                    "Failed to insert snapshot";
                    "error" => ?e,
                    "task" => "process block"
                );
            });

        self.head_tracker
            .register_block(block_root, parent_root, slot);

        metrics::stop_timer(db_write_timer);

        metrics::inc_counter(&metrics::BLOCK_PROCESSING_SUCCESSES);

        // Update the deposit contract cache.
        self.import_block_update_deposit_contract_finalization(
            block,
            block_root,
            current_epoch,
            current_finalized_checkpoint,
            current_eth1_finalization_data,
            parent_eth1_finalization_data,
            parent_block.slot(),
        );

        // Inform the unknown block cache, in case it was waiting on this block.
        self.pre_finalization_block_cache
            .block_processed(block_root);

        self.import_block_update_metrics_and_events(
            block,
            block_root,
            block_time_imported,
            payload_verification_status,
            current_slot,
        );

        Ok(block_root)
    }

    /// Check block's consistentency with any configured weak subjectivity checkpoint.
    fn check_block_against_weak_subjectivity_checkpoint(
        &self,
        block: BeaconBlockRef<T::EthSpec>,
        block_root: Hash256,
        state: &BeaconState<T::EthSpec>,
    ) -> Result<(), BlockError<T::EthSpec>> {
        // Only perform the weak subjectivity check if it was configured.
        let wss_checkpoint = if let Some(checkpoint) = self.config.weak_subjectivity_checkpoint {
            checkpoint
        } else {
            return Ok(());
        };
        // Note: we're using the finalized checkpoint from the head state, rather than fork
        // choice.
        //
        // We are doing this to ensure that we detect changes in finalization. It's possible
        // that fork choice has already been updated to the finalized checkpoint in the block
        // we're importing.
        let current_head_finalized_checkpoint =
            self.canonical_head.cached_head().finalized_checkpoint();
        // Compare the existing finalized checkpoint with the incoming block's finalized checkpoint.
        let new_finalized_checkpoint = state.finalized_checkpoint();

        // This ensures we only perform the check once.
        if current_head_finalized_checkpoint.epoch < wss_checkpoint.epoch
            && wss_checkpoint.epoch <= new_finalized_checkpoint.epoch
        {
            if let Err(e) =
                self.verify_weak_subjectivity_checkpoint(wss_checkpoint, block_root, state)
            {
                let mut shutdown_sender = self.shutdown_sender();
                crit!(
                    self.log,
                    "Weak subjectivity checkpoint verification failed while importing block!";
                    "block_root" => ?block_root,
                    "parent_root" => ?block.parent_root(),
                    "old_finalized_epoch" => ?current_head_finalized_checkpoint.epoch,
                    "new_finalized_epoch" => ?new_finalized_checkpoint.epoch,
                    "weak_subjectivity_epoch" => ?wss_checkpoint.epoch,
                    "error" => ?e
                );
                crit!(
                    self.log,
                    "You must use the `--purge-db` flag to clear the database and restart sync. \
                         You may be on a hostile network."
                );
                shutdown_sender
                    .try_send(ShutdownReason::Failure(
                        "Weak subjectivity checkpoint verification failed. \
                             Provided block root is not a checkpoint.",
                    ))
                    .map_err(|err| {
                        BlockError::BeaconChainError(
                            BeaconChainError::WeakSubjectivtyShutdownError(err),
                        )
                    })?;
                return Err(BlockError::WeakSubjectivityConflict);
            }
        }
        Ok(())
    }

    /// Process a block for the validator monitor, including all its constituent messages.
    fn import_block_update_validator_monitor(
        &self,
        block: BeaconBlockRef<T::EthSpec>,
        state: &BeaconState<T::EthSpec>,
        ctxt: &mut ConsensusContext<T::EthSpec>,
        current_slot: Slot,
        parent_block_slot: Slot,
    ) {
        // Only register blocks with the validator monitor when the block is sufficiently close to
        // the current slot.
        if VALIDATOR_MONITOR_HISTORIC_EPOCHS as u64 * T::EthSpec::slots_per_epoch()
            + block.slot().as_u64()
            < current_slot.as_u64()
        {
            return;
        }

        // Allow the validator monitor to learn about a new valid state.
        self.validator_monitor
            .write()
            .process_valid_state(current_slot.epoch(T::EthSpec::slots_per_epoch()), state);

        let validator_monitor = self.validator_monitor.read();

        // Sync aggregate.
        if let Ok(sync_aggregate) = block.body().sync_aggregate() {
            // `SyncCommittee` for the sync_aggregate should correspond to the duty slot
            let duty_epoch = block.epoch();

            match self.sync_committee_at_epoch(duty_epoch) {
                Ok(sync_committee) => {
                    let participant_pubkeys = sync_committee
                        .pubkeys
                        .iter()
                        .zip(sync_aggregate.sync_committee_bits.iter())
                        .filter_map(|(pubkey, bit)| bit.then_some(pubkey))
                        .collect::<Vec<_>>();

                    validator_monitor.register_sync_aggregate_in_block(
                        block.slot(),
                        block.parent_root(),
                        participant_pubkeys,
                    );
                }
                Err(e) => {
                    warn!(
                        self.log,
                        "Unable to fetch sync committee";
                        "epoch" => duty_epoch,
                        "purpose" => "validator monitor",
                        "error" => ?e,
                    );
                }
            }
        }

        // Attestations.
        for attestation in block.body().attestations() {
            let indexed_attestation = match ctxt.get_indexed_attestation(state, attestation) {
                Ok(indexed) => indexed,
                Err(e) => {
                    debug!(
                        self.log,
                        "Failed to get indexed attestation";
                        "purpose" => "validator monitor",
                        "attestation_slot" => attestation.data.slot,
                        "error" => ?e,
                    );
                    continue;
                }
            };
            validator_monitor.register_attestation_in_block(
                indexed_attestation,
                parent_block_slot,
                &self.spec,
            );
        }

        for exit in block.body().voluntary_exits() {
            validator_monitor.register_block_voluntary_exit(&exit.message)
        }

        for slashing in block.body().attester_slashings() {
            validator_monitor.register_block_attester_slashing(slashing)
        }

        for slashing in block.body().proposer_slashings() {
            validator_monitor.register_block_proposer_slashing(slashing)
        }
    }

    /// Iterate through the attestations in the block and register them as "observed".
    ///
    /// This will stop us from propagating them on the gossip network.
    fn import_block_observe_attestations(
        &self,
        block: BeaconBlockRef<T::EthSpec>,
        state: &BeaconState<T::EthSpec>,
        ctxt: &mut ConsensusContext<T::EthSpec>,
        current_epoch: Epoch,
    ) {
        // To avoid slowing down sync, only observe attestations if the block is from the
        // previous epoch or later.
        if state.current_epoch() + 1 < current_epoch {
            return;
        }

        let _timer = metrics::start_timer(&metrics::BLOCK_PROCESSING_ATTESTATION_OBSERVATION);

        for a in block.body().attestations() {
            match self.observed_attestations.write().observe_item(a, None) {
                // If the observation was successful or if the slot for the attestation was too
                // low, continue.
                //
                // We ignore `SlotTooLow` since this will be very common whilst syncing.
                Ok(_) | Err(AttestationObservationError::SlotTooLow { .. }) => {}
                Err(e) => {
                    debug!(
                        self.log,
                        "Failed to register observed attestation";
                        "error" => ?e,
                        "epoch" => a.data.target.epoch
                    );
                }
            }

            let indexed_attestation = match ctxt.get_indexed_attestation(state, a) {
                Ok(indexed) => indexed,
                Err(e) => {
                    debug!(
                        self.log,
                        "Failed to get indexed attestation";
                        "purpose" => "observation",
                        "attestation_slot" => a.data.slot,
                        "error" => ?e,
                    );
                    continue;
                }
            };

            let mut observed_block_attesters = self.observed_block_attesters.write();

            for &validator_index in &indexed_attestation.attesting_indices {
                if let Err(e) = observed_block_attesters
                    .observe_validator(a.data.target.epoch, validator_index as usize)
                {
                    debug!(
                        self.log,
                        "Failed to register observed block attester";
                        "error" => ?e,
                        "epoch" => a.data.target.epoch,
                        "validator_index" => validator_index,
                    )
                }
            }
        }
    }

    /// If a slasher is configured, provide the attestations from the block.
    fn import_block_update_slasher(
        &self,
        block: BeaconBlockRef<T::EthSpec>,
        state: &BeaconState<T::EthSpec>,
        ctxt: &mut ConsensusContext<T::EthSpec>,
    ) {
        if let Some(slasher) = self.slasher.as_ref() {
            for attestation in block.body().attestations() {
                let indexed_attestation = match ctxt.get_indexed_attestation(state, attestation) {
                    Ok(indexed) => indexed,
                    Err(e) => {
                        debug!(
                            self.log,
                            "Failed to get indexed attestation";
                            "purpose" => "slasher",
                            "attestation_slot" => attestation.data.slot,
                            "error" => ?e,
                        );
                        continue;
                    }
                };
                slasher.accept_attestation(indexed_attestation.clone());
            }
        }
    }

    fn import_block_update_metrics_and_events(
        &self,
        block: BeaconBlockRef<T::EthSpec>,
        block_root: Hash256,
        block_time_imported: Duration,
        payload_verification_status: PayloadVerificationStatus,
        current_slot: Slot,
    ) {
        // Only present some metrics for blocks from the previous epoch or later.
        //
        // This helps avoid noise in the metrics during sync.
        if block.slot() + 2 * T::EthSpec::slots_per_epoch() >= current_slot {
            metrics::observe(
                &metrics::OPERATIONS_PER_BLOCK_ATTESTATION,
                block.body().attestations().len() as f64,
            );

            if let Ok(sync_aggregate) = block.body().sync_aggregate() {
                metrics::set_gauge(
                    &metrics::BLOCK_SYNC_AGGREGATE_SET_BITS,
                    sync_aggregate.num_set_bits() as i64,
                );
            }
        }

        let block_delay_total =
            get_slot_delay_ms(block_time_imported, block.slot(), &self.slot_clock);

        // Do not write to the cache for blocks older than 2 epochs, this helps reduce writes to
        // the cache during sync.
        if block_delay_total < self.slot_clock.slot_duration() * 64 {
            // Store the timestamp of the block being imported into the cache.
            self.block_times_cache.write().set_time_imported(
                block_root,
                current_slot,
                block_time_imported,
            );
        }

        // Do not store metrics if the block was > 4 slots old, this helps prevent noise during
        // sync.
        if block_delay_total < self.slot_clock.slot_duration() * 4 {
            // Observe the delay between when we observed the block and when we imported it.
            let block_delays = self.block_times_cache.read().get_block_delays(
                block_root,
                self.slot_clock
                    .start_of(current_slot)
                    .unwrap_or_else(|| Duration::from_secs(0)),
            );

            metrics::observe_duration(
                &metrics::BEACON_BLOCK_IMPORTED_OBSERVED_DELAY_TIME,
                block_delays
                    .imported
                    .unwrap_or_else(|| Duration::from_secs(0)),
            );
        }

        if let Some(event_handler) = self.event_handler.as_ref() {
            if event_handler.has_block_subscribers() {
                event_handler.register(EventKind::Block(SseBlock {
                    slot: block.slot(),
                    block: block_root,
                    execution_optimistic: payload_verification_status.is_optimistic(),
                }));
            }
        }
    }

    // For the current and next epoch of this state, ensure we have the shuffling from this
    // block in our cache.
    fn import_block_update_shuffling_cache(
        &self,
        block_root: Hash256,
        state: &mut BeaconState<T::EthSpec>,
    ) {
        if let Err(e) = self.import_block_update_shuffling_cache_fallible(block_root, state) {
            warn!(
                self.log,
                "Failed to prime shuffling cache";
                "error" => ?e
            );
        }
    }

    fn import_block_update_shuffling_cache_fallible(
        &self,
        block_root: Hash256,
        state: &mut BeaconState<T::EthSpec>,
    ) -> Result<(), BlockError<T::EthSpec>> {
        for relative_epoch in [RelativeEpoch::Current, RelativeEpoch::Next] {
            let shuffling_id = AttestationShufflingId::new(block_root, state, relative_epoch)?;

            let shuffling_is_cached = self
                .shuffling_cache
                .try_read_for(ATTESTATION_CACHE_LOCK_TIMEOUT)
                .ok_or(Error::AttestationCacheLockTimeout)?
                .contains(&shuffling_id);

            if !shuffling_is_cached {
                state.build_committee_cache(relative_epoch, &self.spec)?;
                let committee_cache = state.committee_cache(relative_epoch)?;
                self.shuffling_cache
                    .try_write_for(ATTESTATION_CACHE_LOCK_TIMEOUT)
                    .ok_or(Error::AttestationCacheLockTimeout)?
                    .insert_committee_cache(shuffling_id, committee_cache);
            }
        }
        Ok(())
    }

    #[allow(clippy::too_many_arguments)]
    fn import_block_update_deposit_contract_finalization(
        &self,
        block: BeaconBlockRef<T::EthSpec>,
        block_root: Hash256,
        current_epoch: Epoch,
        current_finalized_checkpoint: Checkpoint,
        current_eth1_finalization_data: Eth1FinalizationData,
        parent_eth1_finalization_data: Eth1FinalizationData,
        parent_block_slot: Slot,
    ) {
        // Do not write to eth1 finalization cache for blocks older than 5 epochs.
        if block.epoch() + 5 < current_epoch {
            return;
        }

        let parent_block_epoch = parent_block_slot.epoch(T::EthSpec::slots_per_epoch());
        if parent_block_epoch < current_epoch {
            // we've crossed epoch boundary, store Eth1FinalizationData
            let (checkpoint, eth1_finalization_data) =
                if block.slot() % T::EthSpec::slots_per_epoch() == 0 {
                    // current block is the checkpoint
                    (
                        Checkpoint {
                            epoch: current_epoch,
                            root: block_root,
                        },
                        current_eth1_finalization_data,
                    )
                } else {
                    // parent block is the checkpoint
                    (
                        Checkpoint {
                            epoch: current_epoch,
                            root: block.parent_root(),
                        },
                        parent_eth1_finalization_data,
                    )
                };

            if let Some(finalized_eth1_data) = self
                .eth1_finalization_cache
                .try_write_for(ETH1_FINALIZATION_CACHE_LOCK_TIMEOUT)
                .and_then(|mut cache| {
                    cache.insert(checkpoint, eth1_finalization_data);
                    cache.finalize(&current_finalized_checkpoint)
                })
            {
                if let Some(eth1_chain) = self.eth1_chain.as_ref() {
                    let finalized_deposit_count = finalized_eth1_data.deposit_count;
                    eth1_chain.finalize_eth1_data(finalized_eth1_data);
                    debug!(
                        self.log,
                        "called eth1_chain.finalize_eth1_data()";
                        "epoch" => current_finalized_checkpoint.epoch,
                        "deposit count" => finalized_deposit_count,
                    );
                }
            }
        }
    }

    /// If configured, wait for the fork choice run at the start of the slot to complete.
    fn wait_for_fork_choice_before_block_production(
        self: &Arc<Self>,
        slot: Slot,
    ) -> Result<(), BlockProductionError> {
        if let Some(rx) = &self.fork_choice_signal_rx {
            let current_slot = self
                .slot()
                .map_err(|_| BlockProductionError::UnableToReadSlot)?;

            let timeout = Duration::from_millis(self.config.fork_choice_before_proposal_timeout_ms);

            if slot == current_slot || slot == current_slot + 1 {
                match rx.wait_for_fork_choice(slot, timeout) {
                    ForkChoiceWaitResult::Success(fc_slot) => {
                        debug!(
                            self.log,
                            "Fork choice successfully updated before block production";
                            "slot" => slot,
                            "fork_choice_slot" => fc_slot,
                        );
                    }
                    ForkChoiceWaitResult::Behind(fc_slot) => {
                        warn!(
                            self.log,
                            "Fork choice notifier out of sync with block production";
                            "fork_choice_slot" => fc_slot,
                            "slot" => slot,
                            "message" => "this block may be orphaned",
                        );
                    }
                    ForkChoiceWaitResult::TimeOut => {
                        warn!(
                            self.log,
                            "Timed out waiting for fork choice before proposal";
                            "message" => "this block may be orphaned",
                        );
                    }
                }
            } else {
                error!(
                    self.log,
                    "Producing block at incorrect slot";
                    "block_slot" => slot,
                    "current_slot" => current_slot,
                    "message" => "check clock sync, this block may be orphaned",
                );
            }
        }
        Ok(())
    }

    /// Produce a new block at the given `slot`.
    ///
    /// The produced block will not be inherently valid, it must be signed by a block producer.
    /// Block signing is out of the scope of this function and should be done by a separate program.
    pub async fn produce_block<Payload: AbstractExecPayload<T::EthSpec> + 'static>(
        self: &Arc<Self>,
        randao_reveal: Signature,
        slot: Slot,
        validator_graffiti: Option<Graffiti>,
    ) -> Result<BeaconBlockAndState<T::EthSpec, Payload>, BlockProductionError> {
        self.produce_block_with_verification(
            randao_reveal,
            slot,
            validator_graffiti,
            ProduceBlockVerification::VerifyRandao,
        )
        .await
    }

    /// Same as `produce_block` but allowing for configuration of RANDAO-verification.
    pub async fn produce_block_with_verification<
        Payload: AbstractExecPayload<T::EthSpec> + 'static,
    >(
        self: &Arc<Self>,
        randao_reveal: Signature,
        slot: Slot,
        validator_graffiti: Option<Graffiti>,
        verification: ProduceBlockVerification,
    ) -> Result<BeaconBlockAndState<T::EthSpec, Payload>, BlockProductionError> {
        // Part 1/2 (blocking)
        //
        // Load the parent state from disk.
        let chain = self.clone();
        let (state, state_root_opt) = self
            .task_executor
            .spawn_blocking_handle(
                move || chain.load_state_for_block_production(slot),
                "produce_partial_beacon_block",
            )
            .ok_or(BlockProductionError::ShuttingDown)?
            .await
            .map_err(BlockProductionError::TokioJoin)??;

        // Part 2/2 (async, with some blocking components)
        //
        // Produce the block upon the state
        self.produce_block_on_state::<Payload>(
            state,
            state_root_opt,
            slot,
            randao_reveal,
            validator_graffiti,
            verification,
        )
        .await
    }

    /// Load a beacon state from the database for block production. This is a long-running process
    /// that should not be performed in an `async` context.
    fn load_state_for_block_production(
        self: &Arc<Self>,
        slot: Slot,
    ) -> Result<(BeaconState<T::EthSpec>, Option<Hash256>), BlockProductionError> {
        metrics::inc_counter(&metrics::BLOCK_PRODUCTION_REQUESTS);
        let _complete_timer = metrics::start_timer(&metrics::BLOCK_PRODUCTION_TIMES);

        let fork_choice_timer = metrics::start_timer(&metrics::BLOCK_PRODUCTION_FORK_CHOICE_TIMES);
        self.wait_for_fork_choice_before_block_production(slot)?;
        drop(fork_choice_timer);

        // Producing a block requires the tree hash cache, so clone a full state corresponding to
        // the head from the snapshot cache. Unfortunately we can't move the snapshot out of the
        // cache (which would be fast), because we need to re-process the block after it has been
        // signed. If we miss the cache or we're producing a block that conflicts with the head,
        // fall back to getting the head from `slot - 1`.
        let state_load_timer = metrics::start_timer(&metrics::BLOCK_PRODUCTION_STATE_LOAD_TIMES);

        // Atomically read some values from the head whilst avoiding holding cached head `Arc` any
        // longer than necessary.
        let (head_slot, head_block_root) = {
            let head = self.canonical_head.cached_head();
            (head.head_slot(), head.head_block_root())
        };
        let (state, state_root_opt) = if head_slot < slot {
            // Attempt an aggressive re-org if configured and the conditions are right.
            if let Some(re_org_state) = self.get_state_for_re_org(slot, head_slot, head_block_root)
            {
                info!(
                    self.log,
                    "Proposing block to re-org current head";
                    "slot" => slot,
                    "head_to_reorg" => %head_block_root,
                );
                (re_org_state.pre_state, re_org_state.state_root)
            }
            // Normal case: proposing a block atop the current head. Use the snapshot cache.
            else if let Some(pre_state) = self
                .snapshot_cache
                .try_read_for(BLOCK_PROCESSING_CACHE_LOCK_TIMEOUT)
                .and_then(|snapshot_cache| {
                    snapshot_cache.get_state_for_block_production(head_block_root)
                })
            {
                (pre_state.pre_state, pre_state.state_root)
            } else {
                warn!(
                    self.log,
                    "Block production cache miss";
                    "message" => "this block is more likely to be orphaned",
                    "slot" => slot,
                );
                let state = self
                    .state_at_slot(slot - 1, StateSkipConfig::WithStateRoots)
                    .map_err(|_| BlockProductionError::UnableToProduceAtSlot(slot))?;

                (state, None)
            }
        } else {
            warn!(
                self.log,
                "Producing block that conflicts with head";
                "message" => "this block is more likely to be orphaned",
                "slot" => slot,
            );
            let state = self
                .state_at_slot(slot - 1, StateSkipConfig::WithStateRoots)
                .map_err(|_| BlockProductionError::UnableToProduceAtSlot(slot))?;

            (state, None)
        };

        drop(state_load_timer);

        Ok((state, state_root_opt))
    }

    /// Fetch the beacon state to use for producing a block if a 1-slot proposer re-org is viable.
    ///
    /// This function will return `None` if proposer re-orgs are disabled.
    fn get_state_for_re_org(
        &self,
        slot: Slot,
        head_slot: Slot,
        canonical_head: Hash256,
    ) -> Option<BlockProductionPreState<T::EthSpec>> {
        let re_org_threshold = self.config.re_org_threshold?;

        if self.spec.proposer_score_boost.is_none() {
            warn!(
                self.log,
                "Ignoring proposer re-org configuration";
                "reason" => "this network does not have proposer boost enabled"
            );
            return None;
        }

        let slot_delay = self
            .slot_clock
            .seconds_from_current_slot_start()
            .or_else(|| {
                warn!(
                    self.log,
                    "Not attempting re-org";
                    "error" => "unable to read slot clock"
                );
                None
            })?;

        // Attempt a proposer re-org if:
        //
        // 1. It seems we have time to propagate and still receive the proposer boost.
        // 2. The current head block was seen late.
        // 3. The `get_proposer_head` conditions from fork choice pass.
        let proposing_on_time = slot_delay < self.config.re_org_cutoff(self.spec.seconds_per_slot);
        if !proposing_on_time {
            debug!(
                self.log,
                "Not attempting re-org";
                "reason" => "not proposing on time",
            );
            return None;
        }

        let head_late = self.block_observed_after_attestation_deadline(canonical_head, head_slot);
        if !head_late {
            debug!(
                self.log,
                "Not attempting re-org";
                "reason" => "head not late"
            );
            return None;
        }

        // Is the current head weak and appropriate for re-orging?
        let proposer_head_timer =
            metrics::start_timer(&metrics::BLOCK_PRODUCTION_GET_PROPOSER_HEAD_TIMES);
        let proposer_head = self
            .canonical_head
            .fork_choice_read_lock()
            .get_proposer_head(
                slot,
                canonical_head,
                re_org_threshold,
                &self.config.re_org_disallowed_offsets,
                self.config.re_org_max_epochs_since_finalization,
            )
            .map_err(|e| match e {
                ProposerHeadError::DoNotReOrg(reason) => {
                    debug!(
                        self.log,
                        "Not attempting re-org";
                        "reason" => %reason,
                    );
                }
                ProposerHeadError::Error(e) => {
                    warn!(
                        self.log,
                        "Not attempting re-org";
                        "error" => ?e,
                    );
                }
            })
            .ok()?;
        drop(proposer_head_timer);
        let re_org_parent_block = proposer_head.parent_node.root;

        // Only attempt a re-org if we hit the snapshot cache.
        let pre_state = self
            .snapshot_cache
            .try_read_for(BLOCK_PROCESSING_CACHE_LOCK_TIMEOUT)
            .and_then(|snapshot_cache| {
                snapshot_cache.get_state_for_block_production(re_org_parent_block)
            })
            .or_else(|| {
                debug!(
                    self.log,
                    "Not attempting re-org";
                    "reason" => "missed snapshot cache",
                    "parent_block" => ?re_org_parent_block,
                );
                None
            })?;

        info!(
            self.log,
            "Attempting re-org due to weak head";
            "weak_head" => ?canonical_head,
            "parent" => ?re_org_parent_block,
            "head_weight" => proposer_head.head_node.weight,
            "threshold_weight" => proposer_head.re_org_weight_threshold
        );

        Some(pre_state)
    }

    /// Get the proposer index and `prev_randao` value for a proposal at slot `proposal_slot`.
    ///
    /// The `proposer_head` may be the head block of `cached_head` or its parent. An error will
    /// be returned for any other value.
    pub fn get_pre_payload_attributes(
        &self,
        proposal_slot: Slot,
        proposer_head: Hash256,
        cached_head: &CachedHead<T::EthSpec>,
    ) -> Result<Option<PrePayloadAttributes>, Error> {
        let proposal_epoch = proposal_slot.epoch(T::EthSpec::slots_per_epoch());

        let head_block_root = cached_head.head_block_root();
        let parent_block_root = cached_head.parent_block_root();

        // The proposer head must be equal to the canonical head or its parent.
        if proposer_head != head_block_root && proposer_head != parent_block_root {
            warn!(
                self.log,
                "Unable to compute payload attributes";
                "block_root" => ?proposer_head,
                "head_block_root" => ?head_block_root,
            );
            return Ok(None);
        }

        // Compute the proposer index.
        let head_epoch = cached_head.head_slot().epoch(T::EthSpec::slots_per_epoch());
        let shuffling_decision_root = if head_epoch == proposal_epoch {
            cached_head
                .snapshot
                .beacon_state
                .proposer_shuffling_decision_root(proposer_head)?
        } else {
            proposer_head
        };
        let cached_proposer = self
            .beacon_proposer_cache
            .lock()
            .get_slot::<T::EthSpec>(shuffling_decision_root, proposal_slot);
        let proposer_index = if let Some(proposer) = cached_proposer {
            proposer.index as u64
        } else {
            if head_epoch + 2 < proposal_epoch {
                warn!(
                    self.log,
                    "Skipping proposer preparation";
                    "msg" => "this is a non-critical issue that can happen on unhealthy nodes or \
                              networks.",
                    "proposal_epoch" => proposal_epoch,
                    "head_epoch" => head_epoch,
                );

                // Don't skip the head forward more than two epochs. This avoids burdening an
                // unhealthy node.
                //
                // Although this node might miss out on preparing for a proposal, they should still
                // be able to propose. This will prioritise beacon chain health over efficient
                // packing of execution blocks.
                return Ok(None);
            }

            let (proposers, decision_root, _, fork) =
                compute_proposer_duties_from_head(proposal_epoch, self)?;

            let proposer_offset = (proposal_slot % T::EthSpec::slots_per_epoch()).as_usize();
            let proposer = *proposers
                .get(proposer_offset)
                .ok_or(BeaconChainError::NoProposerForSlot(proposal_slot))?;

            self.beacon_proposer_cache.lock().insert(
                proposal_epoch,
                decision_root,
                proposers,
                fork,
            )?;

            // It's possible that the head changes whilst computing these duties. If so, abandon
            // this routine since the change of head would have also spawned another instance of
            // this routine.
            //
            // Exit now, after updating the cache.
            if decision_root != shuffling_decision_root {
                warn!(
                    self.log,
                    "Head changed during proposer preparation";
                );
                return Ok(None);
            }

            proposer as u64
        };

        // Get the `prev_randao` and parent block number.
        let head_block_number = cached_head.head_block_number()?;
        let (prev_randao, parent_block_number) = if proposer_head == parent_block_root {
            (
                cached_head.parent_random()?,
                head_block_number.saturating_sub(1),
            )
        } else {
            (cached_head.head_random()?, head_block_number)
        };

        Ok(Some(PrePayloadAttributes {
            proposer_index,
            prev_randao,
            parent_block_number,
        }))
    }

    pub fn get_expected_withdrawals(
        &self,
        forkchoice_update_params: &ForkchoiceUpdateParameters,
        proposal_slot: Slot,
    ) -> Result<Withdrawals<T::EthSpec>, Error> {
        let cached_head = self.canonical_head.cached_head();
        let head_state = &cached_head.snapshot.beacon_state;

        let parent_block_root = forkchoice_update_params.head_root;

        let (unadvanced_state, unadvanced_state_root) =
            if cached_head.head_block_root() == parent_block_root {
                (Cow::Borrowed(head_state), cached_head.head_state_root())
            } else if let Some(snapshot) = self
                .snapshot_cache
                .try_read_for(BLOCK_PROCESSING_CACHE_LOCK_TIMEOUT)
                .ok_or(Error::SnapshotCacheLockTimeout)?
                .get_cloned(parent_block_root, CloneConfig::none())
            {
                debug!(
                    self.log,
                    "Hit snapshot cache during withdrawals calculation";
                    "slot" => proposal_slot,
                    "parent_block_root" => ?parent_block_root,
                );
                let state_root = snapshot.beacon_state_root();
                (Cow::Owned(snapshot.beacon_state), state_root)
            } else {
                info!(
                    self.log,
                    "Missed snapshot cache during withdrawals calculation";
                    "slot" => proposal_slot,
                    "parent_block_root" => ?parent_block_root
                );
                let block = self
                    .get_blinded_block(&parent_block_root)?
                    .ok_or(Error::MissingBeaconBlock(parent_block_root))?;
                let state = self
                    .get_state(&block.state_root(), Some(block.slot()))?
                    .ok_or(Error::MissingBeaconState(block.state_root()))?;
                (Cow::Owned(state), block.state_root())
            };

        // Parent state epoch is the same as the proposal, we don't need to advance because the
        // list of expected withdrawals can only change after an epoch advance or a
        // block application.
        let proposal_epoch = proposal_slot.epoch(T::EthSpec::slots_per_epoch());
        if head_state.current_epoch() == proposal_epoch {
            return get_expected_withdrawals(&unadvanced_state, &self.spec)
                .map_err(Error::PrepareProposerFailed);
        }

        // Advance the state using the partial method.
        debug!(
            self.log,
            "Advancing state for withdrawals calculation";
            "proposal_slot" => proposal_slot,
            "parent_block_root" => ?parent_block_root,
        );
        let mut advanced_state = unadvanced_state.into_owned();
        partial_state_advance(
            &mut advanced_state,
            Some(unadvanced_state_root),
            proposal_epoch.start_slot(T::EthSpec::slots_per_epoch()),
            &self.spec,
        )?;
        get_expected_withdrawals(&advanced_state, &self.spec).map_err(Error::PrepareProposerFailed)
    }

    /// Determine whether a fork choice update to the execution layer should be overridden.
    ///
    /// This is *only* necessary when proposer re-orgs are enabled, because we have to prevent the
    /// execution layer from enshrining the block we want to re-org as the head.
    ///
    /// This function uses heuristics that align quite closely but not exactly with the re-org
    /// conditions set out in `get_state_for_re_org` and `get_proposer_head`. The differences are
    /// documented below.
    fn overridden_forkchoice_update_params(
        &self,
        canonical_forkchoice_params: ForkchoiceUpdateParameters,
    ) -> Result<ForkchoiceUpdateParameters, Error> {
        self.overridden_forkchoice_update_params_or_failure_reason(&canonical_forkchoice_params)
            .or_else(|e| match e {
                ProposerHeadError::DoNotReOrg(reason) => {
                    trace!(
                        self.log,
                        "Not suppressing fork choice update";
                        "reason" => %reason,
                    );
                    Ok(canonical_forkchoice_params)
                }
                ProposerHeadError::Error(e) => Err(e),
            })
    }

    fn overridden_forkchoice_update_params_or_failure_reason(
        &self,
        canonical_forkchoice_params: &ForkchoiceUpdateParameters,
    ) -> Result<ForkchoiceUpdateParameters, ProposerHeadError<Error>> {
        let _timer = metrics::start_timer(&metrics::FORK_CHOICE_OVERRIDE_FCU_TIMES);

        // Never override if proposer re-orgs are disabled.
        let re_org_threshold = self
            .config
            .re_org_threshold
            .ok_or(DoNotReOrg::ReOrgsDisabled)?;

        let head_block_root = canonical_forkchoice_params.head_root;

        // Perform initial checks and load the relevant info from fork choice.
        let info = self
            .canonical_head
            .fork_choice_read_lock()
            .get_preliminary_proposer_head(
                head_block_root,
                re_org_threshold,
                &self.config.re_org_disallowed_offsets,
                self.config.re_org_max_epochs_since_finalization,
            )
            .map_err(|e| e.map_inner_error(Error::ProposerHeadForkChoiceError))?;

        // The slot of our potential re-org block is always 1 greater than the head block because we
        // only attempt single-slot re-orgs.
        let head_slot = info.head_node.slot;
        let re_org_block_slot = head_slot + 1;
        let fork_choice_slot = info.current_slot;

        // If a re-orging proposal isn't made by the `re_org_cutoff` then we give up
        // and allow the fork choice update for the canonical head through so that we may attest
        // correctly.
        let current_slot_ok = if head_slot == fork_choice_slot {
            true
        } else if re_org_block_slot == fork_choice_slot {
            self.slot_clock
                .start_of(re_org_block_slot)
                .and_then(|slot_start| {
                    let now = self.slot_clock.now_duration()?;
                    let slot_delay = now.saturating_sub(slot_start);
                    Some(slot_delay <= self.config.re_org_cutoff(self.spec.seconds_per_slot))
                })
                .unwrap_or(false)
        } else {
            false
        };
        if !current_slot_ok {
            return Err(DoNotReOrg::HeadDistance.into());
        }

        // Only attempt a re-org if we have a proposer registered for the re-org slot.
        let proposing_at_re_org_slot = {
            // The proposer shuffling has the same decision root as the next epoch attestation
            // shuffling. We know our re-org block is not on the epoch boundary, so it has the
            // same proposer shuffling as the head (but not necessarily the parent which may lie
            // in the previous epoch).
            let shuffling_decision_root = info
                .head_node
                .next_epoch_shuffling_id
                .shuffling_decision_block;
            let proposer_index = self
                .beacon_proposer_cache
                .lock()
                .get_slot::<T::EthSpec>(shuffling_decision_root, re_org_block_slot)
                .ok_or_else(|| {
                    debug!(
                        self.log,
                        "Fork choice override proposer shuffling miss";
                        "slot" => re_org_block_slot,
                        "decision_root" => ?shuffling_decision_root,
                    );
                    DoNotReOrg::NotProposing
                })?
                .index as u64;

            self.execution_layer
                .as_ref()
                .ok_or(ProposerHeadError::Error(Error::ExecutionLayerMissing))?
                .has_proposer_preparation_data_blocking(proposer_index)
        };
        if !proposing_at_re_org_slot {
            return Err(DoNotReOrg::NotProposing.into());
        }

        // If the current slot is already equal to the proposal slot (or we are in the tail end of
        // the prior slot), then check the actual weight of the head against the re-org threshold.
        let head_weak = if fork_choice_slot == re_org_block_slot {
            info.head_node.weight < info.re_org_weight_threshold
        } else {
            true
        };
        if !head_weak {
            return Err(DoNotReOrg::HeadNotWeak {
                head_weight: info.head_node.weight,
                re_org_weight_threshold: info.re_org_weight_threshold,
            }
            .into());
        }

        // Check that the head block arrived late and is vulnerable to a re-org. This check is only
        // a heuristic compared to the proper weight check in `get_state_for_re_org`, the reason
        // being that we may have only *just* received the block and not yet processed any
        // attestations for it. We also can't dequeue attestations for the block during the
        // current slot, which would be necessary for determining its weight.
        let head_block_late =
            self.block_observed_after_attestation_deadline(head_block_root, head_slot);
        if !head_block_late {
            return Err(DoNotReOrg::HeadNotLate.into());
        }

        let parent_head_hash = info.parent_node.execution_status.block_hash();
        let forkchoice_update_params = ForkchoiceUpdateParameters {
            head_root: info.parent_node.root,
            head_hash: parent_head_hash,
            justified_hash: canonical_forkchoice_params.justified_hash,
            finalized_hash: canonical_forkchoice_params.finalized_hash,
        };

        debug!(
            self.log,
            "Fork choice update overridden";
            "canonical_head" => ?head_block_root,
            "override" => ?info.parent_node.root,
            "slot" => fork_choice_slot,
        );

        Ok(forkchoice_update_params)
    }

    /// Check if the block with `block_root` was observed after the attestation deadline of `slot`.
    fn block_observed_after_attestation_deadline(&self, block_root: Hash256, slot: Slot) -> bool {
        let block_delays = self.block_times_cache.read().get_block_delays(
            block_root,
            self.slot_clock
                .start_of(slot)
                .unwrap_or_else(|| Duration::from_secs(0)),
        );
        block_delays.observed.map_or(false, |delay| {
            delay > self.slot_clock.unagg_attestation_production_delay()
        })
    }

    /// Produce a block for some `slot` upon the given `state`.
    ///
    /// Typically the `self.produce_block()` function should be used, instead of calling this
    /// function directly. This function is useful for purposefully creating forks or blocks at
    /// non-current slots.
    ///
    /// If required, the given state will be advanced to the given `produce_at_slot`, then a block
    /// will be produced at that slot height.
    ///
    /// The provided `state_root_opt` should only ever be set to `Some` if the contained value is
    /// equal to the root of `state`. Providing this value will serve as an optimization to avoid
    /// performing a tree hash in some scenarios.
    pub async fn produce_block_on_state<Payload: AbstractExecPayload<T::EthSpec> + 'static>(
        self: &Arc<Self>,
        state: BeaconState<T::EthSpec>,
        state_root_opt: Option<Hash256>,
        produce_at_slot: Slot,
        randao_reveal: Signature,
        validator_graffiti: Option<Graffiti>,
        verification: ProduceBlockVerification,
    ) -> Result<BeaconBlockAndState<T::EthSpec, Payload>, BlockProductionError> {
        // Part 1/3 (blocking)
        //
        // Perform the state advance and block-packing functions.
        let chain = self.clone();
        let mut partial_beacon_block = self
            .task_executor
            .spawn_blocking_handle(
                move || {
                    chain.produce_partial_beacon_block(
                        state,
                        state_root_opt,
                        produce_at_slot,
                        randao_reveal,
                        validator_graffiti,
                    )
                },
                "produce_partial_beacon_block",
            )
            .ok_or(BlockProductionError::ShuttingDown)?
            .await
            .map_err(BlockProductionError::TokioJoin)??;

        // Part 2/3 (async)
        //
        // Wait for the execution layer to return an execution payload (if one is required).
        let prepare_payload_handle = partial_beacon_block.prepare_payload_handle.take();
        let block_contents = if let Some(prepare_payload_handle) = prepare_payload_handle {
            Some(
                prepare_payload_handle
                    .await
                    .map_err(BlockProductionError::TokioJoin)?
                    .ok_or(BlockProductionError::ShuttingDown)??,
            )
        } else {
            None
        };

        // Part 3/3 (blocking)
        //
        // Perform the final steps of combining all the parts and computing the state root.
        let chain = self.clone();
        self.task_executor
            .spawn_blocking_handle(
                move || {
                    chain.complete_partial_beacon_block(
                        partial_beacon_block,
                        block_contents,
                        verification,
                    )
                },
                "complete_partial_beacon_block",
            )
            .ok_or(BlockProductionError::ShuttingDown)?
            .await
            .map_err(BlockProductionError::TokioJoin)?
    }

    fn produce_partial_beacon_block<Payload: AbstractExecPayload<T::EthSpec> + 'static>(
        self: &Arc<Self>,
        mut state: BeaconState<T::EthSpec>,
        state_root_opt: Option<Hash256>,
        produce_at_slot: Slot,
        randao_reveal: Signature,
        validator_graffiti: Option<Graffiti>,
    ) -> Result<PartialBeaconBlock<T::EthSpec, Payload>, BlockProductionError> {
        let eth1_chain = self
            .eth1_chain
            .as_ref()
            .ok_or(BlockProductionError::NoEth1ChainConnection)?;

        // It is invalid to try to produce a block using a state from a future slot.
        if state.slot() > produce_at_slot {
            return Err(BlockProductionError::StateSlotTooHigh {
                produce_at_slot,
                state_slot: state.slot(),
            });
        }

        let slot_timer = metrics::start_timer(&metrics::BLOCK_PRODUCTION_SLOT_PROCESS_TIMES);

        // Ensure the state has performed a complete transition into the required slot.
        complete_state_advance(&mut state, state_root_opt, produce_at_slot, &self.spec)?;

        drop(slot_timer);

        state.build_committee_cache(RelativeEpoch::Current, &self.spec)?;

        let parent_root = if state.slot() > 0 {
            *state
                .get_block_root(state.slot() - 1)
                .map_err(|_| BlockProductionError::UnableToGetBlockRootFromState)?
        } else {
            state.latest_block_header().canonical_root()
        };

        let proposer_index = state.get_beacon_proposer_index(state.slot(), &self.spec)? as u64;

        let pubkey = state
            .validators()
            .get(proposer_index as usize)
            .map(|v| v.pubkey)
            .ok_or(BlockProductionError::BeaconChain(
                BeaconChainError::ValidatorIndexUnknown(proposer_index as usize),
            ))?;

        let builder_params = BuilderParams {
            pubkey,
            slot: state.slot(),
            chain_health: self
                .is_healthy(&parent_root)
                .map_err(BlockProductionError::BeaconChain)?,
        };

        // If required, start the process of loading an execution payload from the EL early. This
        // allows it to run concurrently with things like attestation packing.
        let prepare_payload_handle = match &state {
            BeaconState::Base(_) | BeaconState::Altair(_) => None,
            BeaconState::Merge(_) | BeaconState::Capella(_) | BeaconState::Deneb(_) => {
                let prepare_payload_handle =
                    get_execution_payload(self.clone(), &state, proposer_index, builder_params)?;
                Some(prepare_payload_handle)
            }
        };

        let (mut proposer_slashings, mut attester_slashings, mut voluntary_exits) =
            self.op_pool.get_slashings_and_exits(&state, &self.spec);

        let eth1_data = eth1_chain.eth1_data_for_block_production(&state, &self.spec)?;
        let deposits = eth1_chain.deposits_for_block_inclusion(&state, &eth1_data, &self.spec)?;

        let bls_to_execution_changes = self
            .op_pool
            .get_bls_to_execution_changes(&state, &self.spec);

        // Iterate through the naive aggregation pool and ensure all the attestations from there
        // are included in the operation pool.
        let unagg_import_timer =
            metrics::start_timer(&metrics::BLOCK_PRODUCTION_UNAGGREGATED_TIMES);
        for attestation in self.naive_aggregation_pool.read().iter() {
            let import = |attestation: &Attestation<T::EthSpec>| {
                let attesting_indices = get_attesting_indices_from_state(&state, attestation)?;
                self.op_pool
                    .insert_attestation(attestation.clone(), attesting_indices)
            };
            if let Err(e) = import(attestation) {
                // Don't stop block production if there's an error, just create a log.
                error!(
                    self.log,
                    "Attestation did not transfer to op pool";
                    "reason" => ?e
                );
            }
        }
        drop(unagg_import_timer);

        // Override the beacon node's graffiti with graffiti from the validator, if present.
        let graffiti = match validator_graffiti {
            Some(graffiti) => graffiti,
            None => self.graffiti,
        };

        let attestation_packing_timer =
            metrics::start_timer(&metrics::BLOCK_PRODUCTION_ATTESTATION_TIMES);

        let mut prev_filter_cache = HashMap::new();
        let prev_attestation_filter = |att: &AttestationRef<T::EthSpec>| {
            self.filter_op_pool_attestation(&mut prev_filter_cache, att, &state)
        };
        let mut curr_filter_cache = HashMap::new();
        let curr_attestation_filter = |att: &AttestationRef<T::EthSpec>| {
            self.filter_op_pool_attestation(&mut curr_filter_cache, att, &state)
        };

        let mut attestations = self
            .op_pool
            .get_attestations(
                &state,
                prev_attestation_filter,
                curr_attestation_filter,
                &self.spec,
            )
            .map_err(BlockProductionError::OpPoolError)?;
        drop(attestation_packing_timer);

        // If paranoid mode is enabled re-check the signatures of every included message.
        // This will be a lot slower but guards against bugs in block production and can be
        // quickly rolled out without a release.
        if self.config.paranoid_block_proposal {
            let mut tmp_ctxt = ConsensusContext::new(state.slot());
            attestations.retain(|att| {
                verify_attestation_for_block_inclusion(
                    &state,
                    att,
                    &mut tmp_ctxt,
                    VerifySignatures::True,
                    &self.spec,
                )
                .map_err(|e| {
                    warn!(
                        self.log,
                        "Attempted to include an invalid attestation";
                        "err" => ?e,
                        "block_slot" => state.slot(),
                        "attestation" => ?att
                    );
                })
                .is_ok()
            });

            proposer_slashings.retain(|slashing| {
                slashing
                    .clone()
                    .validate(&state, &self.spec)
                    .map_err(|e| {
                        warn!(
                            self.log,
                            "Attempted to include an invalid proposer slashing";
                            "err" => ?e,
                            "block_slot" => state.slot(),
                            "slashing" => ?slashing
                        );
                    })
                    .is_ok()
            });

            attester_slashings.retain(|slashing| {
                slashing
                    .clone()
                    .validate(&state, &self.spec)
                    .map_err(|e| {
                        warn!(
                            self.log,
                            "Attempted to include an invalid attester slashing";
                            "err" => ?e,
                            "block_slot" => state.slot(),
                            "slashing" => ?slashing
                        );
                    })
                    .is_ok()
            });

            voluntary_exits.retain(|exit| {
                exit.clone()
                    .validate(&state, &self.spec)
                    .map_err(|e| {
                        warn!(
                            self.log,
                            "Attempted to include an invalid proposer slashing";
                            "err" => ?e,
                            "block_slot" => state.slot(),
                            "exit" => ?exit
                        );
                    })
                    .is_ok()
            });
        }

        let slot = state.slot();

        let sync_aggregate = if matches!(&state, BeaconState::Base(_)) {
            None
        } else {
            let sync_aggregate = self
                .op_pool
                .get_sync_aggregate(&state)
                .map_err(BlockProductionError::OpPoolError)?
                .unwrap_or_else(|| {
                    warn!(
                        self.log,
                        "Producing block with no sync contributions";
                        "slot" => state.slot(),
                    );
                    SyncAggregate::new()
                });
            Some(sync_aggregate)
        };

        Ok(PartialBeaconBlock {
            state,
            slot,
            proposer_index,
            parent_root,
            randao_reveal,
            eth1_data,
            graffiti,
            proposer_slashings,
            attester_slashings,
            attestations,
            deposits,
            voluntary_exits,
            sync_aggregate,
            prepare_payload_handle,
            bls_to_execution_changes,
        })
    }

    fn complete_partial_beacon_block<Payload: AbstractExecPayload<T::EthSpec>>(
        &self,
        partial_beacon_block: PartialBeaconBlock<T::EthSpec, Payload>,
        block_contents: Option<BlockProposalContents<T::EthSpec, Payload>>,
        verification: ProduceBlockVerification,
    ) -> Result<BeaconBlockAndState<T::EthSpec, Payload>, BlockProductionError> {
        let PartialBeaconBlock {
            mut state,
            slot,
            proposer_index,
            parent_root,
            randao_reveal,
            eth1_data,
            graffiti,
            proposer_slashings,
            attester_slashings,
            attestations,
            deposits,
            voluntary_exits,
            sync_aggregate,
            // We don't need the prepare payload handle since the `execution_payload` is passed into
            // this function. We can assume that the handle has already been consumed in order to
            // produce said `execution_payload`.
            prepare_payload_handle: _,
            bls_to_execution_changes,
        } = partial_beacon_block;

        let (inner_block, blobs_opt) = match &state {
            BeaconState::Base(_) => (
                BeaconBlock::Base(BeaconBlockBase {
                    slot,
                    proposer_index,
                    parent_root,
                    state_root: Hash256::zero(),
                    body: BeaconBlockBodyBase {
                        randao_reveal,
                        eth1_data,
                        graffiti,
                        proposer_slashings: proposer_slashings.into(),
                        attester_slashings: attester_slashings.into(),
                        attestations: attestations.into(),
                        deposits: deposits.into(),
                        voluntary_exits: voluntary_exits.into(),
                        _phantom: PhantomData,
                    },
                }),
                None,
            ),
            BeaconState::Altair(_) => (
                BeaconBlock::Altair(BeaconBlockAltair {
                    slot,
                    proposer_index,
                    parent_root,
                    state_root: Hash256::zero(),
                    body: BeaconBlockBodyAltair {
                        randao_reveal,
                        eth1_data,
                        graffiti,
                        proposer_slashings: proposer_slashings.into(),
                        attester_slashings: attester_slashings.into(),
                        attestations: attestations.into(),
                        deposits: deposits.into(),
                        voluntary_exits: voluntary_exits.into(),
                        sync_aggregate: sync_aggregate
                            .ok_or(BlockProductionError::MissingSyncAggregate)?,
                        _phantom: PhantomData,
                    },
                }),
                None,
            ),
            BeaconState::Merge(_) => {
                let (payload, _, _) = block_contents
                    .ok_or(BlockProductionError::MissingExecutionPayload)?
                    .deconstruct();
                (
                    BeaconBlock::Merge(BeaconBlockMerge {
                        slot,
                        proposer_index,
                        parent_root,
                        state_root: Hash256::zero(),
                        body: BeaconBlockBodyMerge {
                            randao_reveal,
                            eth1_data,
                            graffiti,
                            proposer_slashings: proposer_slashings.into(),
                            attester_slashings: attester_slashings.into(),
                            attestations: attestations.into(),
                            deposits: deposits.into(),
                            voluntary_exits: voluntary_exits.into(),
                            sync_aggregate: sync_aggregate
                                .ok_or(BlockProductionError::MissingSyncAggregate)?,
                            execution_payload: payload
                                .try_into()
                                .map_err(|_| BlockProductionError::InvalidPayloadFork)?,
                        },
                    }),
                    None,
                )
            }
            BeaconState::Capella(_) => {
                let (payload, _, _) = block_contents
                    .ok_or(BlockProductionError::MissingExecutionPayload)?
                    .deconstruct();
                (
                    BeaconBlock::Capella(BeaconBlockCapella {
                        slot,
                        proposer_index,
                        parent_root,
                        state_root: Hash256::zero(),
                        body: BeaconBlockBodyCapella {
                            randao_reveal,
                            eth1_data,
                            graffiti,
                            proposer_slashings: proposer_slashings.into(),
                            attester_slashings: attester_slashings.into(),
                            attestations: attestations.into(),
                            deposits: deposits.into(),
                            voluntary_exits: voluntary_exits.into(),
                            sync_aggregate: sync_aggregate
                                .ok_or(BlockProductionError::MissingSyncAggregate)?,
                            execution_payload: payload
                                .try_into()
                                .map_err(|_| BlockProductionError::InvalidPayloadFork)?,
                            bls_to_execution_changes: bls_to_execution_changes.into(),
                        },
                    }),
                    None,
                )
            }
            BeaconState::Deneb(_) => {
                let (payload, kzg_commitments, blobs) = block_contents
                    .ok_or(BlockProductionError::MissingExecutionPayload)?
                    .deconstruct();
                (
                    BeaconBlock::Deneb(BeaconBlockDeneb {
                        slot,
                        proposer_index,
                        parent_root,
                        state_root: Hash256::zero(),
                        body: BeaconBlockBodyDeneb {
                            randao_reveal,
                            eth1_data,
                            graffiti,
                            proposer_slashings: proposer_slashings.into(),
                            attester_slashings: attester_slashings.into(),
                            attestations: attestations.into(),
                            deposits: deposits.into(),
                            voluntary_exits: voluntary_exits.into(),
                            sync_aggregate: sync_aggregate
                                .ok_or(BlockProductionError::MissingSyncAggregate)?,
                            execution_payload: payload
                                .try_into()
                                .map_err(|_| BlockProductionError::InvalidPayloadFork)?,
                            bls_to_execution_changes: bls_to_execution_changes.into(),
                            blob_kzg_commitments: kzg_commitments
                                .ok_or(BlockProductionError::InvalidPayloadFork)?,
                        },
                    }),
                    blobs,
                )
            }
        };

        let block = SignedBeaconBlock::from_block(
            inner_block,
            // The block is not signed here, that is the task of a validator client.
            Signature::empty(),
        );

        let block_size = block.ssz_bytes_len();
        debug!(
            self.log,
            "Produced block on state";
            "block_size" => block_size,
        );

        metrics::observe(&metrics::BLOCK_SIZE, block_size as f64);

        if block_size > self.config.max_network_size {
            return Err(BlockProductionError::BlockTooLarge(block_size));
        }

        let process_timer = metrics::start_timer(&metrics::BLOCK_PRODUCTION_PROCESS_TIMES);
        let signature_strategy = match verification {
            ProduceBlockVerification::VerifyRandao => BlockSignatureStrategy::VerifyRandao,
            ProduceBlockVerification::NoVerification => BlockSignatureStrategy::NoVerification,
        };

        // Use a context without block root or proposer index so that both are checked.
        let mut ctxt = ConsensusContext::new(block.slot());

        per_block_processing(
            &mut state,
            &block,
            signature_strategy,
            VerifyBlockRoot::True,
            &mut ctxt,
            &self.spec,
        )?;
        drop(process_timer);

        let state_root_timer = metrics::start_timer(&metrics::BLOCK_PRODUCTION_STATE_ROOT_TIMES);
        let state_root = state.update_tree_hash_cache()?;
        drop(state_root_timer);

        let (mut block, _) = block.deconstruct();
        *block.state_root_mut() = state_root;

        //FIXME(sean)
        // - add a new timer for processing here
        if let Some(blobs) = blobs_opt {
            let kzg = self
                .kzg
                .as_ref()
                .ok_or(BlockProductionError::TrustedSetupNotInitialized)?;
            let beacon_block_root = block.canonical_root();
            let expected_kzg_commitments = block.body().blob_kzg_commitments().map_err(|_| {
                BlockProductionError::InvalidBlockVariant(
                    "DENEB block does not contain kzg commitments".to_string(),
                )
            })?;

            if expected_kzg_commitments.len() != blobs.len() {
                return Err(BlockProductionError::MissingKzgCommitment(format!(
                    "Missing KZG commitment for slot {}. Expected {}, got: {}",
                    slot,
                    blobs.len(),
                    expected_kzg_commitments.len()
                )));
            }

            let kzg_proofs =
                Self::compute_blob_kzg_proofs(kzg, &blobs, expected_kzg_commitments, slot)?;

            kzg_utils::validate_blobs::<T::EthSpec>(
                kzg,
                expected_kzg_commitments,
                &blobs,
                &kzg_proofs,
            )
            .map_err(BlockProductionError::KzgError)?;

            let blob_sidecars = BlobSidecarList::from(
                blobs
                    .into_iter()
                    .enumerate()
                    .map(|(blob_index, blob)| {
                        let kzg_commitment = expected_kzg_commitments
                            .get(blob_index)
                            .expect("KZG commitment should exist for blob");

                        let kzg_proof = kzg_proofs
                            .get(blob_index)
                            .expect("KZG proof should exist for blob");

                        Ok(Arc::new(BlobSidecar {
                            block_root: beacon_block_root,
                            index: blob_index as u64,
                            slot,
                            block_parent_root: block.parent_root(),
                            proposer_index,
                            blob,
                            kzg_commitment: *kzg_commitment,
                            kzg_proof: *kzg_proof,
                        }))
                    })
                    .collect::<Result<Vec<_>, BlockProductionError>>()?,
            );

            self.proposal_blob_cache
                .put(beacon_block_root, blob_sidecars);
        }

        metrics::inc_counter(&metrics::BLOCK_PRODUCTION_SUCCESSES);

        trace!(
            self.log,
            "Produced beacon block";
            "parent" => ?block.parent_root(),
            "attestations" => block.body().attestations().len(),
            "slot" => block.slot()
        );

        Ok((block, state))
    }

    fn compute_blob_kzg_proofs(
        kzg: &Arc<Kzg>,
        blobs: &Blobs<T::EthSpec>,
        expected_kzg_commitments: &KzgCommitments<T::EthSpec>,
        slot: Slot,
    ) -> Result<Vec<KzgProof>, BlockProductionError> {
        blobs
            .iter()
            .enumerate()
            .map(|(blob_index, blob)| {
                let kzg_commitment = expected_kzg_commitments.get(blob_index).ok_or(
                    BlockProductionError::MissingKzgCommitment(format!(
                        "Missing KZG commitment for slot {} blob index {}",
                        slot, blob_index
                    )),
                )?;

                kzg_utils::compute_blob_kzg_proof::<T::EthSpec>(kzg, blob, *kzg_commitment)
                    .map_err(BlockProductionError::KzgError)
            })
            .collect::<Result<Vec<KzgProof>, BlockProductionError>>()
    }

    /// This method must be called whenever an execution engine indicates that a payload is
    /// invalid.
    ///
    /// Fork choice will be run after the invalidation. The client may be shut down if the `op`
    /// results in the justified checkpoint being invalidated.
    ///
    /// See the documentation of `InvalidationOperation` for information about defining `op`.
    pub async fn process_invalid_execution_payload(
        self: &Arc<Self>,
        op: &InvalidationOperation,
    ) -> Result<(), Error> {
        debug!(
            self.log,
            "Processing payload invalidation";
            "op" => ?op,
        );

        // Update the execution status in fork choice.
        //
        // Use a blocking task since it interacts with the `canonical_head` lock. Lock contention
        // on the core executor is bad.
        let chain = self.clone();
        let inner_op = op.clone();
        let fork_choice_result = self
            .spawn_blocking_handle(
                move || {
                    chain
                        .canonical_head
                        .fork_choice_write_lock()
                        .on_invalid_execution_payload(&inner_op)
                },
                "invalid_payload_fork_choice_update",
            )
            .await?;

        // Update fork choice.
        if let Err(e) = fork_choice_result {
            crit!(
                self.log,
                "Failed to process invalid payload";
                "error" => ?e,
                "latest_valid_ancestor" => ?op.latest_valid_ancestor(),
                "block_root" => ?op.block_root(),
            );
        }

        // Run fork choice since it's possible that the payload invalidation might result in a new
        // head.
        self.recompute_head_at_current_slot().await;

        // Obtain the justified root from fork choice.
        //
        // Use a blocking task since it interacts with the `canonical_head` lock. Lock contention
        // on the core executor is bad.
        let chain = self.clone();
        let justified_block = self
            .spawn_blocking_handle(
                move || {
                    chain
                        .canonical_head
                        .fork_choice_read_lock()
                        .get_justified_block()
                },
                "invalid_payload_fork_choice_get_justified",
            )
            .await??;

        if justified_block.execution_status.is_invalid() {
            crit!(
                self.log,
                "The justified checkpoint is invalid";
                "msg" => "ensure you are not connected to a malicious network. This error is not \
                recoverable, please reach out to the lighthouse developers for assistance."
            );

            let mut shutdown_sender = self.shutdown_sender();
            if let Err(e) = shutdown_sender.try_send(ShutdownReason::Failure(
                INVALID_JUSTIFIED_PAYLOAD_SHUTDOWN_REASON,
            )) {
                crit!(
                    self.log,
                    "Unable to trigger client shut down";
                    "msg" => "shut down may already be under way",
                    "error" => ?e
                );
            }

            // Return an error here to try and prevent progression by upstream functions.
            return Err(Error::JustifiedPayloadInvalid {
                justified_root: justified_block.root,
                execution_block_hash: justified_block.execution_status.block_hash(),
            });
        }

        Ok(())
    }

    pub fn block_is_known_to_fork_choice(&self, root: &Hash256) -> bool {
        self.canonical_head
            .fork_choice_read_lock()
            .contains_block(root)
    }

    /// Determines the beacon proposer for the next slot. If that proposer is registered in the
    /// `execution_layer`, provide the `execution_layer` with the necessary information to produce
    /// `PayloadAttributes` for future calls to fork choice.
    ///
    /// The `PayloadAttributes` are used by the EL to give it a look-ahead for preparing an optimal
    /// set of transactions for a new `ExecutionPayload`.
    ///
    /// This function will result in a call to `forkchoiceUpdated` on the EL if we're in the
    /// tail-end of the slot (as defined by `self.config.prepare_payload_lookahead`).
    pub async fn prepare_beacon_proposer(
        self: &Arc<Self>,
        current_slot: Slot,
    ) -> Result<(), Error> {
        let prepare_slot = current_slot + 1;

        // There's no need to run the proposer preparation routine before the bellatrix fork.
        if self.slot_is_prior_to_bellatrix(prepare_slot) {
            return Ok(());
        }

        let execution_layer = self
            .execution_layer
            .clone()
            .ok_or(Error::ExecutionLayerMissing)?;

        // Nothing to do if there are no proposers registered with the EL, exit early to avoid
        // wasting cycles.
        if !self.config.always_prepare_payload
            && !execution_layer.has_any_proposer_preparation_data().await
        {
            return Ok(());
        }

        // Load the cached head and its forkchoice update parameters.
        //
        // Use a blocking task since blocking the core executor on the canonical head read lock can
        // block the core tokio executor.
        let chain = self.clone();
        let maybe_prep_data = self
            .spawn_blocking_handle(
                move || {
                    let cached_head = chain.canonical_head.cached_head();

                    // Don't bother with proposer prep if the head is more than
                    // `PREPARE_PROPOSER_HISTORIC_EPOCHS` prior to the current slot.
                    //
                    // This prevents the routine from running during sync.
                    let head_slot = cached_head.head_slot();
                    if head_slot + T::EthSpec::slots_per_epoch() * PREPARE_PROPOSER_HISTORIC_EPOCHS
                        < current_slot
                    {
                        debug!(
                            chain.log,
                            "Head too old for proposer prep";
                            "head_slot" => head_slot,
                            "current_slot" => current_slot,
                        );
                        return Ok(None);
                    }

                    let canonical_fcu_params = cached_head.forkchoice_update_parameters();
                    let fcu_params =
                        chain.overridden_forkchoice_update_params(canonical_fcu_params)?;
                    let pre_payload_attributes = chain.get_pre_payload_attributes(
                        prepare_slot,
                        fcu_params.head_root,
                        &cached_head,
                    )?;
                    Ok::<_, Error>(Some((fcu_params, pre_payload_attributes)))
                },
                "prepare_beacon_proposer_head_read",
            )
            .await??;

        let (forkchoice_update_params, pre_payload_attributes) =
            if let Some((fcu, Some(pre_payload))) = maybe_prep_data {
                (fcu, pre_payload)
            } else {
                // Appropriate log messages have already been logged above and in
                // `get_pre_payload_attributes`.
                return Ok(());
            };

        // If the execution layer doesn't have any proposer data for this validator then we assume
        // it's not connected to this BN and no action is required.
        let proposer = pre_payload_attributes.proposer_index;
        if !self.config.always_prepare_payload
            && !execution_layer
                .has_proposer_preparation_data(proposer)
                .await
        {
            return Ok(());
        }

        // Fetch payoad attributes from the execution layer's cache, or compute them from scratch
        // if no matching entry is found. This saves recomputing the withdrawals which can take
        // considerable time to compute if a state load is required.
        let head_root = forkchoice_update_params.head_root;
        let payload_attributes = if let Some(payload_attributes) = execution_layer
            .payload_attributes(prepare_slot, head_root)
            .await
        {
            payload_attributes
        } else {
            let withdrawals = match self.spec.fork_name_at_slot::<T::EthSpec>(prepare_slot) {
                ForkName::Base | ForkName::Altair | ForkName::Merge => None,
                ForkName::Capella | ForkName::Deneb => {
                    let chain = self.clone();
                    self.spawn_blocking_handle(
                        move || {
                            chain.get_expected_withdrawals(&forkchoice_update_params, prepare_slot)
                        },
                        "prepare_beacon_proposer_withdrawals",
                    )
                    .await?
                    .map(Some)?
                }
            };

            let payload_attributes = PayloadAttributes::new(
                self.slot_clock
                    .start_of(prepare_slot)
                    .ok_or(Error::InvalidSlot(prepare_slot))?
                    .as_secs(),
                pre_payload_attributes.prev_randao,
                execution_layer.get_suggested_fee_recipient(proposer).await,
                withdrawals.map(Into::into),
            );

            execution_layer
                .insert_proposer(
                    prepare_slot,
                    head_root,
                    proposer,
                    payload_attributes.clone(),
                )
                .await;

            // Only push a log to the user if this is the first time we've seen this proposer for
            // this slot.
            info!(
                self.log,
                "Prepared beacon proposer";
                "prepare_slot" => prepare_slot,
                "validator" => proposer,
                "parent_root" => ?head_root,
            );
            payload_attributes
        };

        // Push a server-sent event (probably to a block builder or relay).
        if let Some(event_handler) = &self.event_handler {
            if event_handler.has_payload_attributes_subscribers() {
                event_handler.register(EventKind::PayloadAttributes(ForkVersionedResponse {
                    data: SseExtendedPayloadAttributes {
                        proposal_slot: prepare_slot,
                        proposer_index: proposer,
                        parent_block_root: head_root,
                        parent_block_number: pre_payload_attributes.parent_block_number,
                        parent_block_hash: forkchoice_update_params.head_hash.unwrap_or_default(),
                        payload_attributes: payload_attributes.into(),
                    },
                    version: Some(self.spec.fork_name_at_slot::<T::EthSpec>(prepare_slot)),
                }));
            }
        }

        let till_prepare_slot =
            if let Some(duration) = self.slot_clock.duration_to_slot(prepare_slot) {
                duration
            } else {
                // `SlotClock::duration_to_slot` will return `None` when we are past the start
                // of `prepare_slot`. Don't bother sending a `forkchoiceUpdated` in that case,
                // it's too late.
                //
                // This scenario might occur on an overloaded/under-resourced node.
                warn!(
                    self.log,
                    "Delayed proposer preparation";
                    "prepare_slot" => prepare_slot,
                    "validator" => proposer,
                );
                return Ok(());
            };

        // If we are close enough to the proposal slot, send an fcU, which will have payload
        // attributes filled in by the execution layer cache we just primed.
        if self.config.always_prepare_payload
            || till_prepare_slot <= self.config.prepare_payload_lookahead
        {
            debug!(
                self.log,
                "Sending forkchoiceUpdate for proposer prep";
                "till_prepare_slot" => ?till_prepare_slot,
                "prepare_slot" => prepare_slot
            );

            self.update_execution_engine_forkchoice(
                current_slot,
                forkchoice_update_params,
                OverrideForkchoiceUpdate::AlreadyApplied,
            )
            .await?;
        }

        Ok(())
    }

    pub async fn update_execution_engine_forkchoice(
        self: &Arc<Self>,
        current_slot: Slot,
        input_params: ForkchoiceUpdateParameters,
        override_forkchoice_update: OverrideForkchoiceUpdate,
    ) -> Result<(), Error> {
        let next_slot = current_slot + 1;

        // There is no need to issue a `forkchoiceUpdated` (fcU) message unless the Bellatrix fork
        // has:
        //
        // 1. Already happened.
        // 2. Will happen in the next slot.
        //
        // The reason for a fcU message in the slot prior to the Bellatrix fork is in case the
        // terminal difficulty has already been reached and a payload preparation message needs to
        // be issued.
        if self.slot_is_prior_to_bellatrix(next_slot) {
            return Ok(());
        }

        let execution_layer = self
            .execution_layer
            .as_ref()
            .ok_or(Error::ExecutionLayerMissing)?;

        // Determine whether to override the forkchoiceUpdated message if we want to re-org
        // the current head at the next slot.
        let params = if override_forkchoice_update == OverrideForkchoiceUpdate::Yes {
            let chain = self.clone();
            self.spawn_blocking_handle(
                move || chain.overridden_forkchoice_update_params(input_params),
                "update_execution_engine_forkchoice_override",
            )
            .await??
        } else {
            input_params
        };

        // Take the global lock for updating the execution engine fork choice.
        //
        // Whilst holding this lock we must:
        //
        // 1. Read the canonical head.
        // 2. Issue a forkchoiceUpdated call to the execution engine.
        //
        // This will allow us to ensure that we provide the execution layer with an *ordered* view
        // of the head. I.e., we will never communicate a past head after communicating a later
        // one.
        //
        // There is a "deadlock warning" in this function. The downside of this nice ordering is the
        // potential for deadlock. I would advise against any other use of
        // `execution_engine_forkchoice_lock` apart from the one here.
        let forkchoice_lock = execution_layer.execution_engine_forkchoice_lock().await;

        let (head_block_root, head_hash, justified_hash, finalized_hash) = if let Some(head_hash) =
            params.head_hash
        {
            (
                params.head_root,
                head_hash,
                params
                    .justified_hash
                    .unwrap_or_else(ExecutionBlockHash::zero),
                params
                    .finalized_hash
                    .unwrap_or_else(ExecutionBlockHash::zero),
            )
        } else {
            // The head block does not have an execution block hash. We must check to see if we
            // happen to be the proposer of the transition block, in which case we still need to
            // send forkchoice_updated.
            match self.spec.fork_name_at_slot::<T::EthSpec>(next_slot) {
                // We are pre-bellatrix; no need to update the EL.
                ForkName::Base | ForkName::Altair => return Ok(()),
                _ => {
                    // We are post-bellatrix
                    if let Some(payload_attributes) = execution_layer
                        .payload_attributes(next_slot, params.head_root)
                        .await
                    {
                        // We are a proposer, check for terminal_pow_block_hash
                        if let Some(terminal_pow_block_hash) = execution_layer
                            .get_terminal_pow_block_hash(&self.spec, payload_attributes.timestamp())
                            .await
                            .map_err(Error::ForkchoiceUpdate)?
                        {
                            info!(
                                self.log,
                                "Prepared POS transition block proposer"; "slot" => next_slot
                            );
                            (
                                params.head_root,
                                terminal_pow_block_hash,
                                params
                                    .justified_hash
                                    .unwrap_or_else(ExecutionBlockHash::zero),
                                params
                                    .finalized_hash
                                    .unwrap_or_else(ExecutionBlockHash::zero),
                            )
                        } else {
                            // TTD hasn't been reached yet, no need to update the EL.
                            return Ok(());
                        }
                    } else {
                        // We are not a proposer, no need to update the EL.
                        return Ok(());
                    }
                }
            }
        };

        let forkchoice_updated_response = execution_layer
            .notify_forkchoice_updated(
                head_hash,
                justified_hash,
                finalized_hash,
                current_slot,
                head_block_root,
            )
            .await
            .map_err(Error::ExecutionForkChoiceUpdateFailed);

        // The head has been read and the execution layer has been updated. It is now valid to send
        // another fork choice update.
        drop(forkchoice_lock);

        match forkchoice_updated_response {
            Ok(status) => match status {
                PayloadStatus::Valid => {
                    // Ensure that fork choice knows that the block is no longer optimistic.
                    let chain = self.clone();
                    let fork_choice_update_result = self
                        .spawn_blocking_handle(
                            move || {
                                chain
                                    .canonical_head
                                    .fork_choice_write_lock()
                                    .on_valid_execution_payload(head_block_root)
                            },
                            "update_execution_engine_valid_payload",
                        )
                        .await?;
                    if let Err(e) = fork_choice_update_result {
                        error!(
                            self.log,
                            "Failed to validate payload";
                            "error" => ?e
                        )
                    };
                    Ok(())
                }
                // There's nothing to be done for a syncing response. If the block is already
                // `SYNCING` in fork choice, there's nothing to do. If already known to be `VALID`
                // or `INVALID` then we don't want to change it to syncing.
                PayloadStatus::Syncing => Ok(()),
                // The specification doesn't list `ACCEPTED` as a valid response to a fork choice
                // update. This response *seems* innocent enough, so we won't return early with an
                // error. However, we create a log to bring attention to the issue.
                PayloadStatus::Accepted => {
                    warn!(
                        self.log,
                        "Fork choice update received ACCEPTED";
                        "msg" => "execution engine provided an unexpected response to a fork \
                        choice update. although this is not a serious issue, please raise \
                        an issue."
                    );
                    Ok(())
                }
                PayloadStatus::Invalid {
                    latest_valid_hash,
                    ref validation_error,
                } => {
                    warn!(
                        self.log,
                        "Invalid execution payload";
                        "validation_error" => ?validation_error,
                        "latest_valid_hash" => ?latest_valid_hash,
                        "head_hash" => ?head_hash,
                        "head_block_root" => ?head_block_root,
                        "method" => "fcU",
                    );

                    match latest_valid_hash {
                        // The `latest_valid_hash` is set to `None` when the EE
                        // "cannot determine the ancestor of the invalid
                        // payload". In such a scenario we should only
                        // invalidate the head block and nothing else.
                        None => {
                            self.process_invalid_execution_payload(
                                &InvalidationOperation::InvalidateOne {
                                    block_root: head_block_root,
                                },
                            )
                            .await?;
                        }
                        // An all-zeros execution block hash implies that
                        // the terminal block was invalid. We are being
                        // explicit in invalidating only the head block in
                        // this case.
                        Some(hash) if hash == ExecutionBlockHash::zero() => {
                            self.process_invalid_execution_payload(
                                &InvalidationOperation::InvalidateOne {
                                    block_root: head_block_root,
                                },
                            )
                            .await?;
                        }
                        // The execution engine has stated that all blocks between the
                        // `head_execution_block_hash` and `latest_valid_hash` are invalid.
                        Some(latest_valid_hash) => {
                            self.process_invalid_execution_payload(
                                &InvalidationOperation::InvalidateMany {
                                    head_block_root,
                                    always_invalidate_head: true,
                                    latest_valid_ancestor: latest_valid_hash,
                                },
                            )
                            .await?;
                        }
                    }

                    Err(BeaconChainError::ExecutionForkChoiceUpdateInvalid { status })
                }
                PayloadStatus::InvalidBlockHash {
                    ref validation_error,
                } => {
                    warn!(
                        self.log,
                        "Invalid execution payload block hash";
                        "validation_error" => ?validation_error,
                        "head_hash" => ?head_hash,
                        "head_block_root" => ?head_block_root,
                        "method" => "fcU",
                    );
                    // The execution engine has stated that the head block is invalid, however it
                    // hasn't returned a latest valid ancestor.
                    //
                    // Using a `None` latest valid ancestor will result in only the head block
                    // being invalidated (no ancestors).
                    self.process_invalid_execution_payload(&InvalidationOperation::InvalidateOne {
                        block_root: head_block_root,
                    })
                    .await?;

                    Err(BeaconChainError::ExecutionForkChoiceUpdateInvalid { status })
                }
            },
            Err(e) => Err(e),
        }
    }

    /// Returns `true` if the given slot is prior to the `bellatrix_fork_epoch`.
    pub fn slot_is_prior_to_bellatrix(&self, slot: Slot) -> bool {
        self.spec.bellatrix_fork_epoch.map_or(true, |bellatrix| {
            slot.epoch(T::EthSpec::slots_per_epoch()) < bellatrix
        })
    }

    /// Returns the value of `execution_optimistic` for `block`.
    ///
    /// Returns `Ok(false)` if the block is pre-Bellatrix, or has `ExecutionStatus::Valid`.
    /// Returns `Ok(true)` if the block has `ExecutionStatus::Optimistic` or has
    /// `ExecutionStatus::Invalid`.
    pub fn is_optimistic_or_invalid_block<Payload: AbstractExecPayload<T::EthSpec>>(
        &self,
        block: &SignedBeaconBlock<T::EthSpec, Payload>,
    ) -> Result<bool, BeaconChainError> {
        // Check if the block is pre-Bellatrix.
        if self.slot_is_prior_to_bellatrix(block.slot()) {
            Ok(false)
        } else {
            self.canonical_head
                .fork_choice_read_lock()
                .is_optimistic_or_invalid_block(&block.canonical_root())
                .map_err(BeaconChainError::ForkChoiceError)
        }
    }

    /// Returns the value of `execution_optimistic` for `head_block`.
    ///
    /// Returns `Ok(false)` if the block is pre-Bellatrix, or has `ExecutionStatus::Valid`.
    /// Returns `Ok(true)` if the block has `ExecutionStatus::Optimistic` or `ExecutionStatus::Invalid`.
    ///
    /// This function will return an error if `head_block` is not present in the fork choice store
    /// and so should only be used on the head block or when the block *should* be present in the
    /// fork choice store.
    ///
    /// There is a potential race condition when syncing where the block_root of `head_block` could
    /// be pruned from the fork choice store before being read.
    pub fn is_optimistic_or_invalid_head_block<Payload: AbstractExecPayload<T::EthSpec>>(
        &self,
        head_block: &SignedBeaconBlock<T::EthSpec, Payload>,
    ) -> Result<bool, BeaconChainError> {
        // Check if the block is pre-Bellatrix.
        if self.slot_is_prior_to_bellatrix(head_block.slot()) {
            Ok(false)
        } else {
            self.canonical_head
                .fork_choice_read_lock()
                .is_optimistic_or_invalid_block_no_fallback(&head_block.canonical_root())
                .map_err(BeaconChainError::ForkChoiceError)
        }
    }

    /// Returns the value of `execution_optimistic` for the current head block.
    /// You can optionally provide `head_info` if it was computed previously.
    ///
    /// Returns `Ok(false)` if the head block is pre-Bellatrix, or has `ExecutionStatus::Valid`.
    /// Returns `Ok(true)` if the head block has `ExecutionStatus::Optimistic` or `ExecutionStatus::Invalid`.
    ///
    /// There is a potential race condition when syncing where the block root of `head_info` could
    /// be pruned from the fork choice store before being read.
    pub fn is_optimistic_or_invalid_head(&self) -> Result<bool, BeaconChainError> {
        self.canonical_head
            .head_execution_status()
            .map(|status| status.is_optimistic_or_invalid())
    }

    pub fn is_optimistic_or_invalid_block_root(
        &self,
        block_slot: Slot,
        block_root: &Hash256,
    ) -> Result<bool, BeaconChainError> {
        // Check if the block is pre-Bellatrix.
        if self.slot_is_prior_to_bellatrix(block_slot) {
            Ok(false)
        } else {
            self.canonical_head
                .fork_choice_read_lock()
                .is_optimistic_or_invalid_block_no_fallback(block_root)
                .map_err(BeaconChainError::ForkChoiceError)
        }
    }

    /// This function takes a configured weak subjectivity `Checkpoint` and the latest finalized `Checkpoint`.
    /// If the weak subjectivity checkpoint and finalized checkpoint share the same epoch, we compare
    /// roots. If we the weak subjectivity checkpoint is from an older epoch, we iterate back through
    /// roots in the canonical chain until we reach the finalized checkpoint from the correct epoch, and
    /// compare roots. This must called on startup and during verification of any block which causes a finality
    /// change affecting the weak subjectivity checkpoint.
    pub fn verify_weak_subjectivity_checkpoint(
        &self,
        wss_checkpoint: Checkpoint,
        beacon_block_root: Hash256,
        state: &BeaconState<T::EthSpec>,
    ) -> Result<(), BeaconChainError> {
        let finalized_checkpoint = state.finalized_checkpoint();
        info!(self.log, "Verifying the configured weak subjectivity checkpoint"; "weak_subjectivity_epoch" => wss_checkpoint.epoch, "weak_subjectivity_root" => ?wss_checkpoint.root);
        // If epochs match, simply compare roots.
        if wss_checkpoint.epoch == finalized_checkpoint.epoch
            && wss_checkpoint.root != finalized_checkpoint.root
        {
            crit!(
                self.log,
                 "Root found at the specified checkpoint differs";
                  "weak_subjectivity_root" => ?wss_checkpoint.root,
                  "finalized_checkpoint_root" => ?finalized_checkpoint.root
            );
            return Err(BeaconChainError::WeakSubjectivtyVerificationFailure);
        } else if wss_checkpoint.epoch < finalized_checkpoint.epoch {
            let slot = wss_checkpoint
                .epoch
                .start_slot(T::EthSpec::slots_per_epoch());

            // Iterate backwards through block roots from the given state. If first slot of the epoch is a skip-slot,
            // this will return the root of the closest prior non-skipped slot.
            match self.root_at_slot_from_state(slot, beacon_block_root, state)? {
                Some(root) => {
                    if root != wss_checkpoint.root {
                        crit!(
                            self.log,
                             "Root found at the specified checkpoint differs";
                              "weak_subjectivity_root" => ?wss_checkpoint.root,
                              "finalized_checkpoint_root" => ?finalized_checkpoint.root
                        );
                        return Err(BeaconChainError::WeakSubjectivtyVerificationFailure);
                    }
                }
                None => {
                    crit!(self.log, "The root at the start slot of the given epoch could not be found";
                    "wss_checkpoint_slot" => ?slot);
                    return Err(BeaconChainError::WeakSubjectivtyVerificationFailure);
                }
            }
        }
        Ok(())
    }

    /// Called by the timer on every slot.
    ///
    /// Note: this function **MUST** be called from a non-async context since
    /// it contains a call to `fork_choice` which may eventually call
    /// `tokio::runtime::block_on` in certain cases.
    pub async fn per_slot_task(self: &Arc<Self>) {
        if let Some(slot) = self.slot_clock.now() {
            debug!(
                self.log,
                "Running beacon chain per slot tasks";
                "slot" => ?slot
            );

            // Always run the light-weight pruning tasks (these structures should be empty during
            // sync anyway).
            self.naive_aggregation_pool.write().prune(slot);
            self.block_times_cache.write().prune(slot);

            // Don't run heavy-weight tasks during sync.
            if self.best_slot() + MAX_PER_SLOT_FORK_CHOICE_DISTANCE < slot {
                return;
            }

            // Run fork choice and signal to any waiting task that it has completed.
            self.recompute_head_at_current_slot().await;

            // Send the notification regardless of fork choice success, this is a "best effort"
            // notification and we don't want block production to hit the timeout in case of error.
            // Use a blocking task to avoid blocking the core executor whilst waiting for locks
            // in `ForkChoiceSignalTx`.
            let chain = self.clone();
            self.task_executor.clone().spawn_blocking(
                move || {
                    // Signal block proposal for the next slot (if it happens to be waiting).
                    if let Some(tx) = &chain.fork_choice_signal_tx {
                        if let Err(e) = tx.notify_fork_choice_complete(slot) {
                            warn!(
                                chain.log,
                                "Error signalling fork choice waiter";
                                "error" => ?e,
                                "slot" => slot,
                            );
                        }
                    }
                },
                "per_slot_task_fc_signal_tx",
            );
        }
    }

    /// Runs the `map_fn` with the committee cache for `shuffling_epoch` from the chain with head
    /// `head_block_root`. The `map_fn` will be supplied two values:
    ///
    /// - `&CommitteeCache`: the committee cache that serves the given parameters.
    /// - `Hash256`: the "shuffling decision root" which uniquely identifies the `CommitteeCache`.
    ///
    /// It's not necessary that `head_block_root` matches our current view of the chain, it can be
    /// any block that is:
    ///
    /// - Known to us.
    /// - The finalized block or a descendant of the finalized block.
    ///
    /// It would be quite common for attestation verification operations to use a `head_block_root`
    /// that differs from our view of the head.
    ///
    /// ## Important
    ///
    /// This function is **not** suitable for determining proposer duties (only attester duties).
    ///
    /// ## Notes
    ///
    /// This function exists in this odd "map" pattern because efficiently obtaining a committee
    /// can be complex. It might involve reading straight from the `beacon_chain.shuffling_cache`
    /// or it might involve reading it from a state from the DB. Due to the complexities of
    /// `RwLock`s on the shuffling cache, a simple `Cow` isn't suitable here.
    ///
    /// If the committee for `(head_block_root, shuffling_epoch)` isn't found in the
    /// `shuffling_cache`, we will read a state from disk and then update the `shuffling_cache`.
    pub fn with_committee_cache<F, R>(
        &self,
        head_block_root: Hash256,
        shuffling_epoch: Epoch,
        map_fn: F,
    ) -> Result<R, Error>
    where
        F: Fn(&CommitteeCache, Hash256) -> Result<R, Error>,
    {
        let head_block = self
            .canonical_head
            .fork_choice_read_lock()
            .get_block(&head_block_root)
            .ok_or(Error::MissingBeaconBlock(head_block_root))?;

        let shuffling_id = BlockShufflingIds {
            current: head_block.current_epoch_shuffling_id.clone(),
            next: head_block.next_epoch_shuffling_id.clone(),
            block_root: head_block.root,
        }
        .id_for_epoch(shuffling_epoch)
        .ok_or_else(|| Error::InvalidShufflingId {
            shuffling_epoch,
            head_block_epoch: head_block.slot.epoch(T::EthSpec::slots_per_epoch()),
        })?;

        // Obtain the shuffling cache, timing how long we wait.
        let cache_wait_timer =
            metrics::start_timer(&metrics::ATTESTATION_PROCESSING_SHUFFLING_CACHE_WAIT_TIMES);

        let mut shuffling_cache = self
            .shuffling_cache
            .try_write_for(ATTESTATION_CACHE_LOCK_TIMEOUT)
            .ok_or(Error::AttestationCacheLockTimeout)?;

        metrics::stop_timer(cache_wait_timer);

        if let Some(cache_item) = shuffling_cache.get(&shuffling_id) {
            // The shuffling cache is no longer required, drop the write-lock to allow concurrent
            // access.
            drop(shuffling_cache);

            let committee_cache = cache_item.wait()?;
            map_fn(&committee_cache, shuffling_id.shuffling_decision_block)
        } else {
            // Create an entry in the cache that "promises" this value will eventually be computed.
            // This avoids the case where multiple threads attempt to produce the same value at the
            // same time.
            //
            // Creating the promise whilst we hold the `shuffling_cache` lock will prevent the same
            // promise from being created twice.
            let sender = shuffling_cache.create_promise(shuffling_id.clone())?;

            // Drop the shuffling cache to avoid holding the lock for any longer than
            // required.
            drop(shuffling_cache);

            debug!(
                self.log,
                "Committee cache miss";
                "shuffling_id" => ?shuffling_epoch,
                "head_block_root" => head_block_root.to_string(),
            );

            let state_read_timer =
                metrics::start_timer(&metrics::ATTESTATION_PROCESSING_STATE_READ_TIMES);

            // If the head of the chain can serve this request, use it.
            //
            // This code is a little awkward because we need to ensure that the head we read and
            // the head we copy is identical. Taking one lock to read the head values and another
            // to copy the head is liable to race-conditions.
            let head_state_opt = self.with_head(|head| {
                if head.beacon_block_root == head_block_root {
                    Ok(Some((
                        head.beacon_state
                            .clone_with(CloneConfig::committee_caches_only()),
                        head.beacon_state_root(),
                    )))
                } else {
                    Ok::<_, Error>(None)
                }
            })?;

            // If the head state is useful for this request, use it. Otherwise, read a state from
            // disk.
            let (mut state, state_root) = if let Some((state, state_root)) = head_state_opt {
                (state, state_root)
            } else {
                let state_root = head_block.state_root;
                let state = self
                    .store
                    .get_inconsistent_state_for_attestation_verification_only(
                        &state_root,
                        Some(head_block.slot),
                    )?
                    .ok_or(Error::MissingBeaconState(head_block.state_root))?;
                (state, state_root)
            };

            /*
             * IMPORTANT
             *
             * Since it's possible that
             * `Store::get_inconsistent_state_for_attestation_verification_only` was used to obtain
             * the state, we cannot rely upon the following fields:
             *
             * - `state.state_roots`
             * - `state.block_roots`
             *
             * These fields should not be used for the rest of this function.
             */

            metrics::stop_timer(state_read_timer);
            let state_skip_timer =
                metrics::start_timer(&metrics::ATTESTATION_PROCESSING_STATE_SKIP_TIMES);

            // If the state is in an earlier epoch, advance it. If it's from a later epoch, reject
            // it.
            if state.current_epoch() + 1 < shuffling_epoch {
                // Since there's a one-epoch look-ahead on the attester shuffling, it suffices to
                // only advance into the slot prior to the `shuffling_epoch`.
                let target_slot = shuffling_epoch
                    .saturating_sub(1_u64)
                    .start_slot(T::EthSpec::slots_per_epoch());

                // Advance the state into the required slot, using the "partial" method since the state
                // roots are not relevant for the shuffling.
                partial_state_advance(&mut state, Some(state_root), target_slot, &self.spec)?;
            } else if state.current_epoch() > shuffling_epoch {
                return Err(Error::InvalidStateForShuffling {
                    state_epoch: state.current_epoch(),
                    shuffling_epoch,
                });
            }

            metrics::stop_timer(state_skip_timer);
            let committee_building_timer =
                metrics::start_timer(&metrics::ATTESTATION_PROCESSING_COMMITTEE_BUILDING_TIMES);

            let relative_epoch = RelativeEpoch::from_epoch(state.current_epoch(), shuffling_epoch)
                .map_err(Error::IncorrectStateForAttestation)?;

            state.build_committee_cache(relative_epoch, &self.spec)?;

            let committee_cache = state.take_committee_cache(relative_epoch)?;
            let committee_cache = Arc::new(committee_cache);
            let shuffling_decision_block = shuffling_id.shuffling_decision_block;

            self.shuffling_cache
                .try_write_for(ATTESTATION_CACHE_LOCK_TIMEOUT)
                .ok_or(Error::AttestationCacheLockTimeout)?
                .insert_committee_cache(shuffling_id, &committee_cache);

            metrics::stop_timer(committee_building_timer);

            sender.send(committee_cache.clone());

            map_fn(&committee_cache, shuffling_decision_block)
        }
    }

    /// Dumps the entire canonical chain, from the head to genesis to a vector for analysis.
    ///
    /// This could be a very expensive operation and should only be done in testing/analysis
    /// activities.
    #[allow(clippy::type_complexity)]
    pub fn chain_dump(
        &self,
    ) -> Result<Vec<BeaconSnapshot<T::EthSpec, BlindedPayload<T::EthSpec>>>, Error> {
        let mut dump = vec![];

        let mut last_slot = {
            let head = self.canonical_head.cached_head();
            BeaconSnapshot {
                beacon_block: Arc::new(head.snapshot.beacon_block.clone_as_blinded()),
                beacon_block_root: head.snapshot.beacon_block_root,
                beacon_state: head.snapshot.beacon_state.clone(),
            }
        };

        dump.push(last_slot.clone());

        loop {
            let beacon_block_root = last_slot.beacon_block.parent_root();

            if beacon_block_root == Hash256::zero() {
                break; // Genesis has been reached.
            }

            let beacon_block = self
                .store
                .get_blinded_block(&beacon_block_root)?
                .ok_or_else(|| {
                    Error::DBInconsistent(format!("Missing block {}", beacon_block_root))
                })?;
            let beacon_state_root = beacon_block.state_root();
            let beacon_state = self
                .store
                .get_state(&beacon_state_root, Some(beacon_block.slot()))?
                .ok_or_else(|| {
                    Error::DBInconsistent(format!("Missing state {:?}", beacon_state_root))
                })?;

            let slot = BeaconSnapshot {
                beacon_block: Arc::new(beacon_block),
                beacon_block_root,
                beacon_state,
            };

            dump.push(slot.clone());
            last_slot = slot;
        }

        dump.reverse();

        Ok(dump)
    }

    /// Gets the current `EnrForkId`.
    pub fn enr_fork_id(&self) -> EnrForkId {
        // If we are unable to read the slot clock we assume that it is prior to genesis and
        // therefore use the genesis slot.
        let slot = self.slot().unwrap_or(self.spec.genesis_slot);

        self.spec
            .enr_fork_id::<T::EthSpec>(slot, self.genesis_validators_root)
    }

    /// Calculates the `Duration` to the next fork if it exists and returns it
    /// with it's corresponding `ForkName`.
    pub fn duration_to_next_fork(&self) -> Option<(ForkName, Duration)> {
        // If we are unable to read the slot clock we assume that it is prior to genesis and
        // therefore use the genesis slot.
        let slot = self.slot().unwrap_or(self.spec.genesis_slot);

        let (fork_name, epoch) = self.spec.next_fork_epoch::<T::EthSpec>(slot)?;
        self.slot_clock
            .duration_to_slot(epoch.start_slot(T::EthSpec::slots_per_epoch()))
            .map(|duration| (fork_name, duration))
    }

    /// This method serves to get a sense of the current chain health. It is used in block proposal
    /// to determine whether we should outsource payload production duties.
    ///
    /// Since we are likely calling this during the slot we are going to propose in, don't take into
    /// account the current slot when accounting for skips.
    pub fn is_healthy(&self, parent_root: &Hash256) -> Result<ChainHealth, Error> {
        // Check if the merge has been finalized.
        if let Some(finalized_hash) = self
            .canonical_head
            .cached_head()
            .forkchoice_update_parameters()
            .finalized_hash
        {
            if ExecutionBlockHash::zero() == finalized_hash {
                return Ok(ChainHealth::PreMerge);
            }
        } else {
            return Ok(ChainHealth::PreMerge);
        };

        // Check that the parent is NOT optimistic.
        if let Some(execution_status) = self
            .canonical_head
            .fork_choice_read_lock()
            .get_block_execution_status(parent_root)
        {
            if execution_status.is_strictly_optimistic() {
                return Ok(ChainHealth::Optimistic);
            }
        }

        if self.config.builder_fallback_disable_checks {
            return Ok(ChainHealth::Healthy);
        }

        let current_slot = self.slot()?;

        // Check slots at the head of the chain.
        let prev_slot = current_slot.saturating_sub(Slot::new(1));
        let head_skips = prev_slot.saturating_sub(self.canonical_head.cached_head().head_slot());
        let head_skips_check = head_skips.as_usize() <= self.config.builder_fallback_skips;

        // Check if finalization is advancing.
        let current_epoch = current_slot.epoch(T::EthSpec::slots_per_epoch());
        let epochs_since_finalization = current_epoch.saturating_sub(
            self.canonical_head
                .cached_head()
                .finalized_checkpoint()
                .epoch,
        );
        let finalization_check = epochs_since_finalization.as_usize()
            <= self.config.builder_fallback_epochs_since_finalization;

        // Check skip slots in the last `SLOTS_PER_EPOCH`.
        let start_slot = current_slot.saturating_sub(T::EthSpec::slots_per_epoch());
        let mut epoch_skips = 0;
        for slot in start_slot.as_u64()..current_slot.as_u64() {
            if self
                .block_root_at_slot_skips_none(Slot::new(slot))?
                .is_none()
            {
                epoch_skips += 1;
            }
        }
        let epoch_skips_check = epoch_skips <= self.config.builder_fallback_skips_per_epoch;

        if !head_skips_check {
            Ok(ChainHealth::Unhealthy(FailedCondition::Skips))
        } else if !finalization_check {
            Ok(ChainHealth::Unhealthy(
                FailedCondition::EpochsSinceFinalization,
            ))
        } else if !epoch_skips_check {
            Ok(ChainHealth::Unhealthy(FailedCondition::SkipsPerEpoch))
        } else {
            Ok(ChainHealth::Healthy)
        }
    }

    pub fn dump_as_dot<W: Write>(&self, output: &mut W) {
        let canonical_head_hash = self.canonical_head.cached_head().head_block_root();
        let mut visited: HashSet<Hash256> = HashSet::new();
        let mut finalized_blocks: HashSet<Hash256> = HashSet::new();
        let mut justified_blocks: HashSet<Hash256> = HashSet::new();

        let genesis_block_hash = Hash256::zero();
        writeln!(output, "digraph beacon {{").unwrap();
        writeln!(output, "\t_{:?}[label=\"zero\"];", genesis_block_hash).unwrap();

        // Canonical head needs to be processed first as otherwise finalized blocks aren't detected
        // properly.
        let heads = {
            let mut heads = self.heads();
            let canonical_head_index = heads
                .iter()
                .position(|(block_hash, _)| *block_hash == canonical_head_hash)
                .unwrap();
            let (canonical_head_hash, canonical_head_slot) =
                heads.swap_remove(canonical_head_index);
            heads.insert(0, (canonical_head_hash, canonical_head_slot));
            heads
        };

        for (head_hash, _head_slot) in heads {
            for maybe_pair in ParentRootBlockIterator::new(&*self.store, head_hash) {
                let (block_hash, signed_beacon_block) = maybe_pair.unwrap();
                if visited.contains(&block_hash) {
                    break;
                }
                visited.insert(block_hash);

                if signed_beacon_block.slot() % T::EthSpec::slots_per_epoch() == 0 {
                    let block = self.get_blinded_block(&block_hash).unwrap().unwrap();
                    let state = self
                        .get_state(&block.state_root(), Some(block.slot()))
                        .unwrap()
                        .unwrap();
                    finalized_blocks.insert(state.finalized_checkpoint().root);
                    justified_blocks.insert(state.current_justified_checkpoint().root);
                    justified_blocks.insert(state.previous_justified_checkpoint().root);
                }

                if block_hash == canonical_head_hash {
                    writeln!(
                        output,
                        "\t_{:?}[label=\"{} ({})\" shape=box3d];",
                        block_hash,
                        block_hash,
                        signed_beacon_block.slot()
                    )
                    .unwrap();
                } else if finalized_blocks.contains(&block_hash) {
                    writeln!(
                        output,
                        "\t_{:?}[label=\"{} ({})\" shape=Msquare];",
                        block_hash,
                        block_hash,
                        signed_beacon_block.slot()
                    )
                    .unwrap();
                } else if justified_blocks.contains(&block_hash) {
                    writeln!(
                        output,
                        "\t_{:?}[label=\"{} ({})\" shape=cds];",
                        block_hash,
                        block_hash,
                        signed_beacon_block.slot()
                    )
                    .unwrap();
                } else {
                    writeln!(
                        output,
                        "\t_{:?}[label=\"{} ({})\" shape=box];",
                        block_hash,
                        block_hash,
                        signed_beacon_block.slot()
                    )
                    .unwrap();
                }
                writeln!(
                    output,
                    "\t_{:?} -> _{:?};",
                    block_hash,
                    signed_beacon_block.parent_root()
                )
                .unwrap();
            }
        }

        writeln!(output, "}}").unwrap();
    }

    /// Get a channel to request shutting down.
    pub fn shutdown_sender(&self) -> Sender<ShutdownReason> {
        self.shutdown_sender.clone()
    }

    // Used for debugging
    #[allow(dead_code)]
    pub fn dump_dot_file(&self, file_name: &str) {
        let mut file = std::fs::File::create(file_name).unwrap();
        self.dump_as_dot(&mut file);
    }

    /// Checks if attestations have been seen from the given `validator_index` at the
    /// given `epoch`.
    pub fn validator_seen_at_epoch(&self, validator_index: usize, epoch: Epoch) -> bool {
        // It's necessary to assign these checks to intermediate variables to avoid a deadlock.
        //
        // See: https://github.com/sigp/lighthouse/pull/2230#discussion_r620013993
        let gossip_attested = self
            .observed_gossip_attesters
            .read()
            .index_seen_at_epoch(validator_index, epoch);
        let block_attested = self
            .observed_block_attesters
            .read()
            .index_seen_at_epoch(validator_index, epoch);
        let aggregated = self
            .observed_aggregators
            .read()
            .index_seen_at_epoch(validator_index, epoch);
        let produced_block = self
            .observed_block_producers
            .read()
            .index_seen_at_epoch(validator_index as u64, epoch);

        gossip_attested || block_attested || aggregated || produced_block
    }

    /// The epoch at which we require a data availability check in block processing.
    /// `None` if the `Deneb` fork is disabled.
    pub fn data_availability_boundary(&self) -> Option<Epoch> {
        self.spec.deneb_fork_epoch.and_then(|fork_epoch| {
            self.epoch().ok().map(|current_epoch| {
                std::cmp::max(
                    fork_epoch,
                    current_epoch.saturating_sub(*MIN_EPOCHS_FOR_BLOBS_SIDECARS_REQUESTS),
                )
            })
        })
    }

    /// Returns true if the given epoch lies within the da boundary and false otherwise.
    pub fn block_needs_da_check(&self, block_epoch: Epoch) -> bool {
        self.data_availability_boundary()
            .map_or(false, |da_epoch| block_epoch >= da_epoch)
    }

    /// Returns `true` if we are at or past the `Deneb` fork. This will always return `false` if
    /// the `Deneb` fork is disabled.
    pub fn is_data_availability_check_required(&self) -> Result<bool, Error> {
        let current_epoch = self.epoch()?;
        Ok(self
            .spec
            .deneb_fork_epoch
            .map(|fork_epoch| fork_epoch <= current_epoch)
            .unwrap_or(false))
    }
}

impl<T: BeaconChainTypes> Drop for BeaconChain<T> {
    fn drop(&mut self) {
        let drop = || -> Result<(), Error> {
            self.persist_head_and_fork_choice()?;
            self.persist_op_pool()?;
            self.persist_eth1_cache()
        };

        if let Err(e) = drop() {
            error!(
                self.log,
                "Failed to persist on BeaconChain drop";
                "error" => ?e
            )
        } else {
            info!(
                self.log,
                "Saved beacon chain to disk";
            )
        }
    }
}

impl From<DBError> for Error {
    fn from(e: DBError) -> Error {
        Error::DBError(e)
    }
}

impl From<ForkChoiceError> for Error {
    fn from(e: ForkChoiceError) -> Error {
        Error::ForkChoiceError(e)
    }
}

impl From<BeaconStateError> for Error {
    fn from(e: BeaconStateError) -> Error {
        Error::BeaconStateError(e)
    }
}

impl<T: EthSpec> ChainSegmentResult<T> {
    pub fn into_block_error(self) -> Result<(), BlockError<T>> {
        match self {
            ChainSegmentResult::Failed { error, .. } => Err(error),
            ChainSegmentResult::Successful { .. } => Ok(()),
        }
    }
}<|MERGE_RESOLUTION|>--- conflicted
+++ resolved
@@ -116,13 +116,8 @@
 use tree_hash::TreeHash;
 use types::beacon_block_body::KzgCommitments;
 use types::beacon_state::CloneConfig;
-<<<<<<< HEAD
 use types::blob_sidecar::{BlobIdentifier, BlobSidecarList, Blobs};
 use types::consts::deneb::MIN_EPOCHS_FOR_BLOBS_SIDECARS_REQUESTS;
-use types::consts::merge::INTERVALS_PER_SLOT;
-=======
-use types::consts::eip4844::MIN_EPOCHS_FOR_BLOBS_SIDECARS_REQUESTS;
->>>>>>> b2ccc822
 use types::*;
 
 pub type ForkChoiceError = fork_choice::Error<crate::ForkChoiceStoreError>;
@@ -399,13 +394,9 @@
     /// in recent epochs.
     pub(crate) observed_sync_aggregators: RwLock<ObservedSyncAggregators<T::EthSpec>>,
     /// Maintains a record of which validators have proposed blocks for each slot.
-<<<<<<< HEAD
-    pub(crate) observed_block_producers: RwLock<ObservedBlockProducers<T::EthSpec>>,
+    pub observed_block_producers: RwLock<ObservedBlockProducers<T::EthSpec>>,
     /// Maintains a record of blob sidecars seen over the gossip network.
     pub(crate) observed_blob_sidecars: RwLock<ObservedBlobSidecars<T::EthSpec>>,
-=======
-    pub observed_block_producers: RwLock<ObservedBlockProducers<T::EthSpec>>,
->>>>>>> b2ccc822
     /// Maintains a record of which validators have submitted voluntary exits.
     pub(crate) observed_voluntary_exits: Mutex<ObservedOperations<SignedVoluntaryExit, T::EthSpec>>,
     /// Maintains a record of which validators we've seen proposer slashings for.
