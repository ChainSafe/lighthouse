--- conflicted
+++ resolved
@@ -62,22 +62,6 @@
         state: &BeaconState<T::EthSpec>,
         notify_execution_layer: NotifyExecutionLayer,
     ) -> Result<Self, BlockError<T::EthSpec>> {
-<<<<<<< HEAD
-        let payload_verification_status = if is_execution_enabled(state, block.message().body()) {
-            // Perform the initial stages of payload verification.
-            //
-            // We will duplicate these checks again during `per_block_processing`, however these checks
-            // are cheap and doing them here ensures we protect the execution engine from junk.
-            partially_verify_execution_payload::<T::EthSpec, FullPayload<T::EthSpec>>(
-                state,
-                block.message().execution_payload()?,
-                &chain.spec,
-            )
-            .map_err(BlockError::PerBlockProcessingError)?;
-            None
-        } else {
-            Some(PayloadVerificationStatus::Irrelevant)
-=======
         let payload_verification_status = match notify_execution_layer {
             NotifyExecutionLayer::No => Some(PayloadVerificationStatus::Optimistic),
             NotifyExecutionLayer::Yes => {
@@ -86,7 +70,7 @@
                     //
                     // We will duplicate these checks again during `per_block_processing`, however these checks
                     // are cheap and doing them here ensures we protect the execution engine from junk.
-                    partially_verify_execution_payload(
+                    partially_verify_execution_payload::<T::EthSpec, FullPayload<T::EthSpec>>(
                         state,
                         block.slot(),
                         block.message().execution_payload()?,
@@ -98,7 +82,6 @@
                     Some(PayloadVerificationStatus::Irrelevant)
                 }
             }
->>>>>>> 22115049
         };
 
         Ok(Self {
