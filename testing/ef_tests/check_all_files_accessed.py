#!/usr/bin/env python3

# The purpose of this script is to compare a list of file names that were accessed during testing
# against all the file names in the consensus-spec-tests repository. It then checks to see which files
# were not accessed and returns an error if any non-intentionally-ignored files are detected.
#
# The ultimate goal is to detect any accidentally-missed spec tests.

import os
import re
import sys

# First argument should the path to a file which contains a list of accessed file names.
accessed_files_filename = sys.argv[1]

# Second argument should be the path to the consensus-spec-tests directory.
tests_dir_filename = sys.argv[2]

# If any of the file names found in the consensus-spec-tests directory *starts with* one of the
# following regular expressions, we will assume they are to be ignored (i.e., we are purposefully
# *not* running the spec tests).
excluded_paths = [
    # Eth1Block and PowBlock
    #
    # Intentionally omitted, as per https://github.com/sigp/lighthouse/issues/1835
    "tests/.*/.*/ssz_static/Eth1Block/",
    "tests/.*/.*/ssz_static/PowBlock/",
    # light_client
    "tests/.*/.*/light_client",
    # LightClientStore
    "tests/.*/.*/ssz_static/LightClientStore",
    # LightClientUpdate
    "tests/.*/.*/ssz_static/LightClientUpdate",
    # LightClientSnapshot
    "tests/.*/.*/ssz_static/LightClientSnapshot",
    # LightClientBootstrap
    "tests/.*/.*/ssz_static/LightClientBootstrap",
    # LightClientOptimistic
    "tests/.*/.*/ssz_static/LightClientOptimistic",
    # LightClientFinalityUpdate
    "tests/.*/.*/ssz_static/LightClientFinalityUpdate",
<<<<<<< HEAD
=======
    # LightClientHeader
    "tests/.*/.*/ssz_static/LightClientHeader",
    # Eip4844 tests are disabled for now.
    "tests/.*/eip4844",
>>>>>>> 51088725
    # One of the EF researchers likes to pack the tarballs on a Mac
    ".*\.DS_Store.*",
    # More Mac weirdness.
    "tests/mainnet/bellatrix/operations/deposit/pyspec_tests/deposit_with_previous_fork_version__valid_ineffective/._meta.yaml",
    # bls tests are moved to bls12-381-tests directory
    "tests/general/phase0/bls",
    # some bls tests are not included now
    "bls12-381-tests/deserialization_G1",
    "bls12-381-tests/deserialization_G2",
    "bls12-381-tests/hash_to_G2"
]

def normalize_path(path):
    return path.split("consensus-spec-tests/")[1]

# Determine the list of filenames which were accessed during tests.
passed = set()
for line in open(accessed_files_filename, 'r').readlines():
    file = normalize_path(line.strip().strip('"'))
    passed.add(file)

missed = set()
accessed_files = 0
excluded_files = 0

# Iterate all files in the tests directory, ensure that all files were either accessed
# or intentionally missed.
for root, dirs, files in os.walk(tests_dir_filename):
    for name in files:
        name = normalize_path(os.path.join(root, name))
        if name not in passed:
            excluded = False
            for excluded_path_regex in excluded_paths:
                if re.match(excluded_path_regex, name):
                    excluded = True
                    break
            if excluded:
                excluded_files += 1
            else:
                print(name)
                missed.add(name)
        else:
            accessed_files += 1

# Exit with an error if there were any files missed.
assert len(missed) == 0, "{} missed files".format(len(missed))

print("Accessed {} files ({} intentionally excluded)".format(accessed_files, excluded_files))<|MERGE_RESOLUTION|>--- conflicted
+++ resolved
@@ -39,13 +39,8 @@
     "tests/.*/.*/ssz_static/LightClientOptimistic",
     # LightClientFinalityUpdate
     "tests/.*/.*/ssz_static/LightClientFinalityUpdate",
-<<<<<<< HEAD
-=======
     # LightClientHeader
     "tests/.*/.*/ssz_static/LightClientHeader",
-    # Eip4844 tests are disabled for now.
-    "tests/.*/eip4844",
->>>>>>> 51088725
     # One of the EF researchers likes to pack the tarballs on a Mac
     ".*\.DS_Store.*",
     # More Mac weirdness.
